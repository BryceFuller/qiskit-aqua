# -*- coding: utf-8 -*-

# Copyright 2018 IBM.
#
# Licensed under the Apache License, Version 2.0 (the "License");
# you may not use this file except in compliance with the License.
# You may obtain a copy of the License at
#
#     http://www.apache.org/licenses/LICENSE-2.0
#
# Unless required by applicable law or agreed to in writing, software
# distributed under the License is distributed on an "AS IS" BASIS,
# WITHOUT WARRANTIES OR CONDITIONS OF ANY KIND, either express or implied.
# See the License for the specific language governing permissions and
# limitations under the License.
# =============================================================================

from .grover.grover import Grover
from .iqpe.iqpe import IQPE
from .qpe.qpe import QPE
from .qpe.phase_estimation import PhaseEstimation
from .ae.ae import AmplitudeEstimation
<<<<<<< HEAD
from .hhl.hhl import HHL
=======
from .simon.simon import Simon
from .dj.deutsch_jozsa import DeutschJozsa
from .bv.bernstein_vazirani import BernsteinVazirani

>>>>>>> ef026c61

__all__ = ['Grover',
           'IQPE',
           'QPE',
           'PhaseEstimation',
           'AmplitudeEstimation',
<<<<<<< HEAD
           'HHL']
=======
           'Simon',
           'DeutschJozsa',
           'BernsteinVazirani'
          ]
>>>>>>> ef026c61
<|MERGE_RESOLUTION|>--- conflicted
+++ resolved
@@ -20,25 +20,18 @@
 from .qpe.qpe import QPE
 from .qpe.phase_estimation import PhaseEstimation
 from .ae.ae import AmplitudeEstimation
-<<<<<<< HEAD
-from .hhl.hhl import HHL
-=======
 from .simon.simon import Simon
 from .dj.deutsch_jozsa import DeutschJozsa
 from .bv.bernstein_vazirani import BernsteinVazirani
+from .hhl.hhl import HHL
 
->>>>>>> ef026c61
 
 __all__ = ['Grover',
            'IQPE',
            'QPE',
            'PhaseEstimation',
            'AmplitudeEstimation',
-<<<<<<< HEAD
-           'HHL']
-=======
            'Simon',
            'DeutschJozsa',
            'BernsteinVazirani'
-          ]
->>>>>>> ef026c61
+           'HHL']