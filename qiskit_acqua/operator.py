# -*- coding: utf-8 -*-

# Copyright 2018 IBM.
#
# Licensed under the Apache License, Version 2.0 (the "License");
# you may not use this file except in compliance with the License.
# You may obtain a copy of the License at
#
#     http://www.apache.org/licenses/LICENSE-2.0
#
# Unless required by applicable law or agreed to in writing, software
# distributed under the License is distributed on an "AS IS" BASIS,
# WITHOUT WARRANTIES OR CONDITIONS OF ANY KIND, either express or implied.
# See the License for the specific language governing permissions and
# limitations under the License.
# =============================================================================

import copy
import itertools
from functools import reduce
import logging
import sys

import numpy as np
from scipy import sparse as scisparse
from scipy import linalg as scila
from qiskit import QuantumRegister, ClassicalRegister, QuantumCircuit
from qiskit.wrapper import execute as q_execute
from qiskit.tools.qi.pauli import Pauli, label_to_pauli, sgn_prod
from qiskit.qasm import pi

from qiskit_acqua import AlgorithmError
from qiskit_acqua.utils import PauliGraph, summarize_circuits

logger = logging.getLogger(__name__)


class Operator(object):

    MAX_CIRCUITS_PER_JOB = 300

    """
    Operators relevant for quantum applications

    Note:
        For grouped paulis represnetation, all operations will always convert it to paulis and then convert it back.
        (It might be a performance issue.)
    """

    def __init__(self, paulis=None, grouped_paulis=None, matrix=None, coloring="largest-degree"):
        """
        Args:
            paulis ([[float, Pauli]]): each list contains a coefficient (real number) and a corresponding Pauli class object.
            grouped_paulis ([[[float, Pauli]]]): each list of list contains a grouped paulis.
            matrix (numpy.ndarray or scipy.sparse.csr_matrix) : a 2-D sparse matrix represents operator (using CSR format internally)
            coloring (bool): method to group paulis.
        """
        self._paulis = paulis
        self._coloring = coloring
        self._grouped_paulis = grouped_paulis
        if matrix is not None:
            matrix = matrix if scisparse.issparse(matrix) else scisparse.csr_matrix(matrix)
            matrix = matrix if scisparse.isspmatrix_csr(matrix) else matrix.to_csr(copy=True)

        self._matrix = matrix
        self._to_dia_matrix(mode="matrix")

        # use for fast lookup whether or not the paulis is existed.
        self._simplify_paulis()

        self._summarize_circuits = False

    def _add_extend_or_combine(self, rhs, mode):
        """
        Add two operators either extend (in-place) or combine (copy) them.
        The addition performs optimized combiniation of two operators.
        If `rhs` has identical basis, the coefficient are combined rather than
        appended.

        Args:
            rhs (Operator): to-be-combined operator
            mode (str): in-place or not.

        Returns:
            Operator: the operator.
        """
        result_paulis = None
        result_grouped_paulis = None
        result_matrix = None

        if mode == 'inplace':
            lhs = self
        elif mode == 'non-inplace':
            lhs = copy.deepcopy(self)

        if lhs._paulis is not None and rhs._paulis is not None:
            for pauli in rhs._paulis:
                pauli_label = pauli[1].to_label()
                idx = lhs._paulis_table.get(pauli_label, None)
                if idx is not None:
                    lhs._paulis[idx][0] += pauli[0]
                else:
                    lhs._paulis_table[pauli_label] = len(lhs._paulis)
                    lhs._paulis.append(pauli)
            result_paulis = lhs._paulis
        elif lhs._grouped_paulis is not None and rhs._grouped_paulis is not None:
            lhs._grouped_paulis_to_paulis()
            rhs._grouped_paulis_to_paulis()
            lhs = lhs + rhs
            lhs._paulis_to_grouped_paulis()
            result_grouped_paulis = lhs._grouped_paulis
        elif lhs._matrix is not None and rhs._matrix is not None:
            lhs._matrix = lhs._matrix + rhs._matrix
            result_matrix = lhs._matrix
        else:
            raise TypeError("the representations of two Operators should be the same. ({}, {})".format(
                lhs.representations, rhs.representations))

        return lhs

    def __add__(self, rhs):
        """Overload + operation"""
        return self._add_extend_or_combine(rhs, 'non-inplace')

    def __iadd__(self, rhs):
        """Overload += operation"""
        return self._add_extend_or_combine(rhs, 'inplace')

    def __eq__(self, rhs):
        """Overload == operation"""
        if self._matrix is not None and rhs._matrix is not None:
            return np.all(self._matrix == rhs._matrix)
        if self._paulis is not None and rhs._paulis is not None:
            if len(self._paulis) != len(rhs._paulis):
                return False
            for coeff, pauli in self._paulis:
                found_pauli = False
                rhs_coeff = 0.0
                for coeff2, pauli2 in rhs._paulis:
                    if pauli == pauli2:
                        found_pauli = True
                        rhs_coeff = coeff2
                        break
                if found_pauli == False and rhs_coeff != 0.0:  # since we might have 0 weights of paulis.
                    return False
                if coeff != rhs_coeff:
                    return False
            return True
        if self._grouped_paulis is not None and rhs._grouped_paulis is not None:
            self._grouped_paulis_to_paulis()
            rhs._grouped_paulis_to_paulis()
            return self.__eq__(rhs)

    def __ne__(self, rhs):
        return not self.__eq__(rhs)

    def chop(self, threshold=1e-15):
        """
        Eliminate the real and imagine part of coeff in each pauli by `threshold`.
        If pauli's coeff is less then `threshold` in both real and imagine parts, the pauli is removed.
        To align the internal representations, all available representations are chopped.
        The chopped result is stored back to original property.
        Note: if coeff is real-only, the imag part is skipped.

        Args:
            threshold (float): threshold chops the paulis
        """
        def chop_real_imag(coeff, threshold):
            temp_real = coeff.real if np.absolute(coeff.real) >= threshold else 0.0
            temp_imag = coeff.imag if np.absolute(coeff.imag) >= threshold else 0.0
            if temp_real == 0.0 and temp_imag == 0.0:
                return 0.0
            else:
                new_coeff = temp_real + 1j * temp_imag
                return new_coeff

        if self._paulis is not None:
            for i in range(len(self._paulis)):
                self._paulis[i][0] = chop_real_imag(self._paulis[i][0], threshold)
            paulis = [x for x in self._paulis if x[0] != 0.0]
            self._paulis = paulis
            self._paulis_table = {pauli[1].to_label(): i for i, pauli in enumerate(self._paulis)}

        if self._grouped_paulis is not None:
            grouped_paulis = []
            for group_idx in range(1, len(self._grouped_paulis)):
                for pauli_idx in range(len(self._grouped_paulis[group_idx])):
                    self._grouped_paulis[group_idx][pauli_idx][0] = chop_real_imag(
                        self._grouped_paulis[group_idx][pauli_idx][0], threshold)
                paulis = [x for x in self._grouped_paulis[group_idx] if x[0] != 0.0]
                grouped_paulis.append(paulis)
            self._grouped_paulis = grouped_paulis

        if self._matrix is not None:
            rows, cols = self._matrix.nonzero()
            for row, col in zip(rows, cols):
                self._matrix[row, col] = chop_real_imag(self._matrix[row, col], threshold)
            self._matrix.eliminate_zeros()

        if self._dia_matrix is not None:
            temp_real = self._dia_matrix.real
            temp_imag = self._dia_matrix.imag
            real_chopped_idx = np.absolute(temp_real) < threshold
            imag_chopped_idx = np.absolute(temp_imag) < threshold
            temp_real[real_chopped_idx] = 0.0
            temp_imag[imag_chopped_idx] = 0.0
            self._dia_matrix = temp_real + 1j * temp_imag

    def _simplify_paulis(self):
        """
        Merge the paulis (grouped_paulis) whose bases are identical but the pauli with zero coefficient
        would not be removed.

        Usually used in construction.
        """
        if self._paulis is not None:
            new_paulis = []
            new_paulis_table = {}
            for curr_paulis in self._paulis:
                pauli_label = curr_paulis[1].to_label()
                new_idx = new_paulis_table.get(pauli_label, None)
                if new_idx is not None:
                    new_paulis[new_idx][0] += curr_paulis[0]
                else:
                    new_paulis_table[pauli_label] = len(new_paulis)
                    new_paulis.append(curr_paulis)

            self._paulis = new_paulis
            self._paulis_table = new_paulis_table

        elif self._grouped_paulis is not None:
            self._grouped_paulis_to_paulis()
            self._simplify_paulis()
            self._paulis_to_grouped_paulis()

    def __mul__(self, rhs):
        """
        Overload * operation. Only support two Operators have the same representation mode.

        Returns:
            Operator: the multipled Operator.

        Raises:
            TypeError, if two Operators do not have the same representations.
        """
        if self._paulis is not None and rhs._paulis is not None:
            ret_pauli = Operator(paulis=[])
            for existed_pauli in self._paulis:
                for pauli in rhs._paulis:
                    basis, sign = sgn_prod(existed_pauli[1], pauli[1])
                    coeff = existed_pauli[0] * pauli[0] * sign
                    pauli_term = [coeff, basis]
                    ret_pauli += Operator(paulis=[pauli_term])
            return ret_pauli

        elif self._grouped_paulis is not None and rhs._grouped_paulis is not None:
            self._grouped_paulis_to_paulis()
            rhs._grouped_paulis_to_paulis()
            mul_pauli = self * rhs
            mul_pauli._paulis_to_grouped_paulis()
            ret_grouped_pauli = Operator(paulis=mul_pauli._paulis, grouped_paulis=mul_pauli._grouped_paulis)
            return ret_grouped_pauli

        elif self._matrix is not None and rhs._matrix is not None:
            ret_matrix = self._matrix.dot(rhs._matrix)
            return Operator(matrix=ret_matrix)
        else:
            raise TypeError("the representations of two Operators should be the same. ({}, {})".format(
                self.representations, rhs.representations))

    @property
    def coloring(self):
        """Getter of method of grouping paulis"""
        return self._coloring

    @coloring.setter
    def coloring(self, new_coloring):
        """Setter of method of grouping paulis"""
        self._coloring = new_coloring

    def _to_dia_matrix(self, mode):
        """
        Convert the reprenetations into diagonal matrix if possible and then store it back.
        For paulis, if all paulis are Z or I (identity), convert to dia_matrix.

        Args:
            mode (str): "matrix", "paulis" or "grouped_paulis".
        """
        if mode not in ['matrix', 'paulis', 'grouped_paulis']:
            raise ValueError(
                'Mode should be one of "matrix", "paulis", "grouped_paulis"')

        if mode == 'matrix' and self._matrix is not None:
            dia_matrix = self._matrix.diagonal()
            if not scisparse.csr_matrix(dia_matrix).nnz == self._matrix.nnz:
                dia_matrix = None
            self._dia_matrix = dia_matrix

        elif mode == 'paulis' and self._paulis is not None:
            if self._paulis == []:
                self._dia_matrix = None
            else:
                valid_dia_matrix_flag = True
                dia_matrix = 0.0
                for idx in range(len(self._paulis)):
                    coeff, pauli = self._paulis[idx][0], self._paulis[idx][1]
                    if not (np.all(pauli.w == 0)):
                        valid_dia_matrix_flag = False
                        break
                    dia_matrix += coeff * pauli.to_spmatrix().diagonal()
                self._dia_matrix = dia_matrix.copy() if valid_dia_matrix_flag else None

        elif mode == 'grouped_paulis' and self._grouped_paulis is not None:
            self._grouped_paulis_to_paulis()
            self._to_dia_matrix(mode='paulis')

        else:
            self._dia_matrix = None

    @property
    def paulis(self):
        """Getter of Pauli list."""
        return self._paulis

    @property
    def grouped_paulis(self):
        """Getter of grouped Pauli list."""
        return self._grouped_paulis

    @property
    def matrix(self):
        """Getter of matrix; if matrix is diagonal, diagonal matrix is returned instead."""
        return self._dia_matrix if self._dia_matrix is not None else self._matrix

    def enable_summarize_circuits(self):
        self._summarize_circuits = True

    def disable_summarize_circuits(self):
        self._summarize_circuits = False

    @property
    def representations(self):
        """
        Return the available represnetations in the Operator.

        Returns:
            list: available representations ([str])
        """
        ret = []
        if self._paulis is not None:
            ret.append("paulis")
        if self._grouped_paulis is not None:
            ret.append("grouped_paulis")
        if self._matrix is not None:
            ret.append("matrix")
        return ret

    @property
    def num_qubits(self):
        """
        number of qubits required for the operator.

        Returns:
            int: number of qubits

        """
        if self._paulis is not None:
            if self._paulis != []:
                return len(self._paulis[0][1].v)
            else:
                return 0
        elif self._grouped_paulis is not None and self._grouped_paulis != []:
            return len(self._grouped_paulis[0][0][1].v)
        else:
            return int(np.log2(self._matrix.shape[0]))

    @staticmethod
    def load_from_file(file_name):
        """
        Load paulis in a file to construct an Operator, only support paulis as an input and its coefficient is real.
        E.g.:
            IIII
            0.34511
            ZZZZ
            0.31256
            XXYY
            5.84215
            ...

        Args:
            file_name (str): path to the file, which contains a list of Paulis and coefficients.

        Returns:
            Operator class: the loaded operator.

        Note:
            Do we need to support complex coefficient? If so, what is the format?
        """
        with open(file_name, 'r+') as file:
            ham_array = file.readlines()
        ham_array = [x.strip() for x in ham_array]
        paulis = [[float(ham_array[2 * i + 1]), label_to_pauli(ham_array[2 * i])]
                  for i in range(len(ham_array) // 2)]

        return Operator(paulis=paulis)

    def save_to_file(self, file_name):
        """
        Save operator to a file in pauli representation.

        Args:
            file_name (str): path to the file

        """
        with open(file_name, 'w') as f:
            self._check_representation("paulis")
            for pauli in self._paulis:
                print("{}".format(pauli[1].to_label()), file=f)
                print("{}".format(pauli[0]), file=f)

    @staticmethod
    def load_from_dict(dictionary):
        """
        Load paulis in a dict to construct an Operator,
        the dict must be represented as follows: label and coeff (real and imag).
        E.g.:
           {'paulis':
               [
                   {'label': 'IIII',
                    'coeff': {'real': -0.33562957575267038, 'imag': 0.0}},
                   {'label': 'ZIII',
                    'coeff': {'real': 0.28220597164664896, 'imag': 0.0}},
                    ...
                ]
            }

        Args:
            dictionary (dict): dictionary, which contains a list of Paulis and coefficients.

        Returns:
            Operator: the loaded operator.
        """
        if 'paulis' not in dictionary:
            raise AlgorithmError('Dictionary missing "paulis" key')

        paulis = []
        for op in dictionary['paulis']:
            if 'label' not in op:
                raise AlgorithmError('Dictionary missing "label" key')

            pauli_label = op['label']
            if 'coeff' not in op:
                raise AlgorithmError('Dictionary missing "coeff" key')

            pauli_coeff = op['coeff']
            if 'real' not in pauli_coeff:
                raise AlgorithmError('Dictionary missing "real" key')

            coeff = pauli_coeff['real']
            if 'imag' in pauli_coeff:
                coeff = complex(pauli_coeff['real'], pauli_coeff['imag'])

            paulis.append([coeff, label_to_pauli(pauli_label)])

        return Operator(paulis=paulis)

    def save_to_dict(self):
        """
        Save operator to a dict in pauli represnetation.

        Returns:
            dict: a dictionary contains an operator with pauli representation.
        """
        self._check_representation("paulis")
        ret_dict = {'paulis': []}
        for pauli in self._paulis:
            op = {'label': pauli[1].to_label()}
            if isinstance(pauli[0], complex):
                op['coeff'] = {'real': np.real(pauli[0]),
                               'imag': np.imag(pauli[0])
                               }
            else:
                op['coeff'] = {'real': pauli[0]}

            ret_dict['paulis'].append(op)

        return ret_dict

    def print_operators(self, print_format='paulis'):
        """
        Print out the paulis in the selected representation.

        Args:
            print_format (str): "paulis", "grouped_paulis", "matrix"

        Returns:
            str: a formated operator.

        Raises:
            ValueError: if `print_format` is not supported.
        """
        ret = ""
        if print_format == 'paulis':
            self._check_representation("paulis")
            for pauli in self._paulis:
                ret += "{}\t{}\n".format(pauli[1].to_label(), pauli[0])
            if ret == "":
                ret += "Pauli list is empty."
        elif print_format == 'grouped_paulis':
            self._check_representation("grouped_paulis")
            for i in range(len(self._grouped_paulis)):
                ret += 'Post Rotations of TPB set {} '.format(i)
                ret += ': {} '.format(self._grouped_paulis[i][0][1].to_label())
                ret += '\n'
                for j in range(1, len(self._grouped_paulis[i])):
                    ret += '{} '.format(self._grouped_paulis[i][j][1].to_label())
                    ret += '{}\n'.format(self._grouped_paulis[i][j][0])
                ret += '\n'
            if ret == "":
                ret += "Grouped pauli list is empty."
        elif print_format == 'matrix':
            self._check_representation("matrix")
            ret = str(self._matrix.toarray())
        else:
            raise ValueError('Mode should be one of "matrix", "paulis", "grouped_paulis"')
        return ret

    def _eval_with_statevector(self, operator_mode, input_circuit, backend, execute_config):
        """
        Evaluate an Operator with the `input_circuit`.
        This mode interacts with the quantum state rather than the sampled results from the measurement.
        - Psi is wave function
        - Psi is dense matrix

        Args:
            operator_mode (str): representation of operator, including paulis, grouped_paulis and matrix
            input_circuit (QuantumCircuit): the quantum circuit.
            backend (str): backend selection for quantum machine.
            execute_config (dict): execution setting to quautum backend, refer to qiskit.wrapper.execute for details.

        Returns:
            float: average of evaluations

        Raises:
            AlgorithmError: if it tries to use non-statevector simulator.
        """
        if "statevector" not in backend:
            raise AlgorithmError(
                "statevector can be only used in statevector simulator but {} is used".format(backend))

        avg = 0.0
        if operator_mode == "matrix":
            self._check_representation("matrix")
            if self._dia_matrix is None:
                self._to_dia_matrix(mode='matrix')

            job = q_execute(input_circuit, backend=backend, **execute_config)
<<<<<<< HEAD

            if self._summarize_circuits:
                logger.debug(summarize_circuits(input_circuit))

            quantum_state = np.asarray(job.result().get_statevector(input_circuit))
=======
            result = job.result()
            quantum_state = np.asarray(result.get_statevector(input_circuit))
>>>>>>> 52f5ade3

            if self._dia_matrix is not None:
                avg = np.sum(self._dia_matrix * np.absolute(quantum_state) ** 2)
            else:
                avg = np.vdot(quantum_state, self._matrix.dot(quantum_state))

        else:
            self._check_representation("paulis")
            n_qubits = self.num_qubits
            circuits = []
            base_circuit = QuantumCircuit() + input_circuit
            circuits.append(base_circuit)
            # Trial circuit w/o the final rotations
            # Execute trial circuit with final rotations for each Pauli in
            # hamiltonian and store from circuits[1] on

            for idx, pauli in enumerate(self._paulis):
                circuit = QuantumCircuit() + base_circuit
                q = circuit.get_qregs()['q']
                for qubit_idx in range(n_qubits):
                    if pauli[1].v[qubit_idx] == 0 and pauli[1].w[qubit_idx] == 1:
                        circuit.u3(np.pi, 0.0, np.pi, q[qubit_idx]) #x
                    elif pauli[1].v[qubit_idx] == 1 and pauli[1].w[qubit_idx] == 0:
                        circuit.u1(np.pi, q[qubit_idx]) #z
                    elif pauli[1].v[qubit_idx] == 1 and pauli[1].w[qubit_idx] == 1:
                        circuit.u3(np.pi, np.pi/2, np.pi/2, q[qubit_idx]) #y
                circuits.append(circuit)

            jobs = []
            chunks = int(np.ceil(len(circuits) / self.MAX_CIRCUITS_PER_JOB))
            for i in range(chunks):
                sub_circuits = circuits[i*self.MAX_CIRCUITS_PER_JOB:(i+1)*self.MAX_CIRCUITS_PER_JOB]
                jobs.append(q_execute(sub_circuits, backend=backend, **execute_config))

<<<<<<< HEAD
            if self._summarize_circuits:
                logger.debug(summarize_circuits(circuits))

            quantum_state_0 = np.asarray(jobs[0].result().get_statevector(circuits[0]))
=======
            results = []
            for job in jobs:
                results.append(job.result())
            result = reduce(lambda x, y: x + y, results)

            quantum_state_0 = np.asarray(result.get_statevector(circuits[0]))
>>>>>>> 52f5ade3

            for idx, pauli in enumerate(self._paulis):
                quantum_state_i = np.asarray(result.get_statevector(circuits[idx+1]))
                # inner product with final rotations of (i)-th Pauli
                avg += pauli[0] * (np.vdot(quantum_state_0, quantum_state_i))

        return avg

    def _eval_multiple_shots(self, operator_mode, input_circuit, backend, execute_config, qjob_config):
        """
        Evaluate an Operator with the `input_circuit`. This mode interacts with the quantum machine and uses
        the statistic results.

        Args:
            operator_mode (str): representation of operator, including paulis, grouped_paulis and matrix
            input_circuit (QuantumCircuit): the quantum circuit.
            backend (str): backend selection for quantum machine.
            execute_config (dict): execution setting to quautum backend, refer to qiskit.wrapper.execute for details.
            qjob_config (dict): the setting to retrieve results from quantum backend, including timeout and wait.

        Returns:
            float, float: mean and standard deviation of evaluation results
        """
        num_shots = execute_config.get("shots", 1)
        avg, std_dev, variance = 0.0, 0.0, 0.0
        n_qubits = self.num_qubits
        circuits = []

        base_circuit = QuantumCircuit() + input_circuit
        c = base_circuit.get_cregs().get('c', ClassicalRegister(n_qubits, name='c'))
        base_circuit.add(c)

        if operator_mode == "paulis":
            self._check_representation("paulis")

            for idx, pauli in enumerate(self._paulis):
                circuit = QuantumCircuit() + base_circuit
                q = circuit.get_qregs()['q']
                c = circuit.get_cregs()['c']

                for qubit_idx in range(n_qubits):
                    # Measure X
                    if pauli[1].v[qubit_idx] == 0 and pauli[1].w[qubit_idx] == 1:
                        circuit.u2(0.0, np.pi, q[qubit_idx]) #h
                    # Measure Y
                    elif pauli[1].v[qubit_idx] == 1 and pauli[1].w[qubit_idx] == 1:
                        circuit.u1(np.pi/2, q[qubit_idx]).inverse() #s
                        circuit.u2(0.0, np.pi, q[qubit_idx]) #h
                    circuit.measure(q[qubit_idx], c[qubit_idx])

                circuits.append(circuit)

            jobs = []
            chunks = int(np.ceil(len(circuits) / self.MAX_CIRCUITS_PER_JOB))
            for i in range(chunks):
                sub_circuits = circuits[i*self.MAX_CIRCUITS_PER_JOB:(i+1)*self.MAX_CIRCUITS_PER_JOB]
                jobs.append(q_execute(sub_circuits, backend=backend, **execute_config))

<<<<<<< HEAD
            if self._summarize_circuits:
                logger.debug(summarize_circuits(circuits))
=======
            results = []
            for job in jobs:
                results.append(job.result(**qjob_config))
            result = reduce(lambda x, y: x + y, results)
>>>>>>> 52f5ade3

            avg_paulis = []
            for idx, pauli in enumerate(self._paulis):
                measured_results = result.get_counts(circuits[idx])
                avg_paulis.append(Operator._measure_pauli_z(measured_results, pauli[1]))
                avg += pauli[0] * avg_paulis[idx]
                variance += (pauli[0] ** 2) * Operator._covariance(measured_results, pauli[1], pauli[1],
                                                                   avg_paulis[idx], avg_paulis[idx])

        elif operator_mode == 'grouped_paulis':
            self._check_representation("grouped_paulis")

            for idx, tpb_set in enumerate(self._grouped_paulis):
                circuit = QuantumCircuit() + base_circuit
                q = circuit.get_qregs()['q']
                c = circuit.get_cregs()['c']
                for qubit_idx in range(n_qubits):
                    # Measure X
                    if tpb_set[0][1].v[qubit_idx] == 0 and tpb_set[0][1].w[qubit_idx] == 1:
                        circuit.u2(0.0, np.pi, q[qubit_idx]) #h
                    # Measure Y
                    elif tpb_set[0][1].v[qubit_idx] == 1 and tpb_set[0][1].w[qubit_idx] == 1:
                        circuit.u1(np.pi/2, q[qubit_idx]).inverse() #s
                        circuit.u2(0.0, np.pi, q[qubit_idx]) #h
                    circuit.measure(q[qubit_idx], c[qubit_idx])
                circuits.append(circuit)

            # Execute all the stacked quantum circuits - one for each TPB set
            jobs = []
            chunks = int(np.ceil(len(circuits) / self.MAX_CIRCUITS_PER_JOB))
            for i in range(chunks):
                sub_circuits = circuits[i*self.MAX_CIRCUITS_PER_JOB:(i+1)*self.MAX_CIRCUITS_PER_JOB]
                jobs.append(q_execute(sub_circuits, backend=backend, **execute_config))

<<<<<<< HEAD
            if self._summarize_circuits:
                logger.debug(summarize_circuits(circuits))
=======
            results = []
            for job in jobs:
                results.append(job.result(**qjob_config))
            result = reduce(lambda x, y: x + y, results)
>>>>>>> 52f5ade3

            for tpb_idx, tpb_set in enumerate(self._grouped_paulis):
                avg_paulis = []
                measured_results = result.get_counts(circuits[tpb_idx])
                # Compute the averages of each pauli in tpb_set
                for pauli_idx, pauli in enumerate(tpb_set):
                    avg_paulis.append(Operator._measure_pauli_z(measured_results, pauli[1]))
                    avg += pauli[0] * avg_paulis[pauli_idx]

                # Compute the covariance matrix elements of tpb_set
                # and add up to the total standard deviation
                # tpb_set = grouped_paulis, tensor product basis set
                for pauli_1_idx, pauli_1 in enumerate(tpb_set):
                    for pauli_2_idx, pauli_2 in enumerate(tpb_set):
                        variance += pauli_1[0] * pauli_2[0] * \
                            Operator._covariance(measured_results, pauli_1[1], pauli_2[1],
                                                 avg_paulis[pauli_1_idx], avg_paulis[pauli_2_idx])

        std_dev = np.sqrt(variance / num_shots)

        return avg, std_dev

    def _eval_directly(self, quantum_state):
        self._check_representation("matrix")
        if self._dia_matrix is None:
            self._to_dia_matrix(mode='matrix')
        if self._dia_matrix is not None:
            avg = np.sum(self._dia_matrix * np.absolute(quantum_state) ** 2)
        else:
            avg = np.vdot(quantum_state, self._matrix.dot(quantum_state))
        return avg

    def eval(self, operator_mode, input_circuit, backend, execute_config={}, qjob_config={}):
        """
        Supporting three ways to evaluate the given circuits with the operator.
        1. If `input_circuit` is a numpy.ndarray, it will directly perform inner product with the operator.
        2. If `backend` is a statevector simulator, use quantum backend to get statevector
           and then evaluate with the operator.
        3. Other cases: it use with quanutm backend (simulator or real quantum machine),
           to obtain the mean and standard deviation of measured results.

        Args:
            operator_mode (str): representation of operator, including paulis, grouped_paulis and matrix
            input_circuit (QuantumCircuit or numpy.ndarray): the quantum circuit.
            backend (str): backend selection for quantum machine.
            execute_config (dict): execution setting to quautum backend, refer to qiskit.wrapper.execute for details.
            qjob_config (dict): the setting to retrieve results from quantum backend, including timeout and wait.

        Returns:
            float, float: mean and standard deviation of avg
        """

        # If the statevector is already a vector, skip the evaluation from quantum simulator.

        if backend.startswith('local'):
            self.MAX_CIRCUITS_PER_JOB = sys.maxsize

        if isinstance(input_circuit, np.ndarray):
            avg = self._eval_directly(input_circuit)
            std_dev = 0.0
        elif "statevector" in backend:
            execute_config['shots'] = 1
            avg = self._eval_with_statevector(operator_mode, input_circuit, backend, execute_config)
            std_dev = 0.0
        else:
            avg, std_dev = self._eval_multiple_shots(operator_mode, input_circuit, backend, execute_config, qjob_config)
        return avg, std_dev

    def convert(self, input_format, output_format, force=False):
        """
        A wrapper for conversion among all representations.
        Note that, if the output target is already there, it will skip the conversion.
        The result is stored back into its property directly.

        Args:
            input_format (str): case-insensitive input format,
                                should be one of "paulis", "grouped_paulis", "matrix"
            output_format (str): case-insensitive output format,
                                 should be one of "paulis", "grouped_paulis", "matrix"
            force (bool): convert to targeted format regardless its present.

        Raises:
            ValueError: if the unsupported output_format is specified.
        """
        input_format = input_format.lower()
        output_format = output_format.lower()

        if input_format not in ["paulis", "grouped_paulis", "matrix"]:
            raise ValueError(
                "Input format {} is not supported".format(input_format))

        if output_format not in ["paulis", "grouped_paulis", "matrix"]:
            raise ValueError(
                "Output format {} is not supported".format(output_format))

        if output_format == "paulis" and (self._paulis is None or force):
            if input_format == "matrix":
                self._matrix_to_paulis()
            elif input_format == "grouped_paulis":
                self._grouped_paulis_to_paulis()

        elif output_format == "grouped_paulis" and (self._grouped_paulis is None or force):
            if self._grouped_paulis == []:
                return
            if input_format == "paulis":
                self._paulis_to_grouped_paulis()
            elif input_format == "matrix":
                self._matrix_to_grouped_paulis()

        elif output_format == "matrix" and (self._matrix is None or force):
            if input_format == "paulis":
                self._paulis_to_matrix()
            elif input_format == "grouped_paulis":
                self._grouped_paulis_to_matrix()

    def _grouped_paulis_to_paulis(self):
        """
        Convert grouped paulis to paulis, and save it in internal property directly.

        Note:
            Ideally, all paulis in grouped_paulis should be unique.
            No need to check whether it is existed.
        """
        if self._grouped_paulis == []:
            return
        paulis = []
        for group in self._grouped_paulis:
            for idx in range(1, len(group)):  # the first one is the header.
                paulis.append(group[idx])
        self._paulis = paulis

    def _matrix_to_paulis(self):
        """
        Convert matrix to paulis, and save it in internal property directly.

        Note:
            Conversion from Paulis to matrix: H = sum_i alpha_i * Pauli_i
            Conversion from matrix to Paulis: alpha_i = coeff * Trace(H.Pauli_i) (dot product of trace)
                where coeff = 2^(- # of qubits), # of qubit = log2(dim of matrix)
        """
        if self._matrix.nnz == 0:
            return

        num_qubits = self.num_qubits
        coeff = 2 ** (-num_qubits)

        paulis = []
        # generate all possible paulis basis
        for basis in itertools.product('IXYZ', repeat=num_qubits):
            pauli_i = label_to_pauli(''.join(basis))
            trace_value = np.sum(self._matrix.dot(pauli_i.to_spmatrix()).diagonal())
            alpha_i = trace_value * coeff
            if alpha_i != 0.0:
                paulis.append([alpha_i, pauli_i])
        self._paulis = paulis

    def _paulis_to_grouped_paulis(self):
        """
        Convert paulis to grouped_paulis, and save it in internal property directly.
        Groups a list of [coeff,Pauli] into tensor product basis (tpb) sets
        """
        if self._paulis == []:
            return
        if self._coloring is not None:
            self._grouped_paulis = PauliGraph(self._paulis, mode=self._coloring).grouped_paulis
        else:
            temp_paulis = copy.deepcopy(self._paulis)
            n = self.num_qubits
            grouped_paulis = []
            sorted_paulis = []

            def check_pauli_in_list(target, pauli_list):
                ret = False
                for pauli in pauli_list:
                    if target[1] == pauli[1]:
                        ret = True
                        break
                return ret
            for i in range(len(temp_paulis)):
                p_1 = temp_paulis[i]
                if not check_pauli_in_list(p_1, sorted_paulis):
                    paulis_temp = []
                    # pauli_list_temp.extend(p_1) # this is going to signal the total
                    # post-rotations of the set (set master)
                    paulis_temp.append(p_1)
                    paulis_temp.append(copy.deepcopy(p_1))
                    paulis_temp[0][0] = 0.0  # zero coeff for HEADER
                    for j in range(i+1, len(temp_paulis)):
                        p_2 = temp_paulis[j]
                        if not check_pauli_in_list(p_2, sorted_paulis) and p_1[1] != p_2[1]:
                            j = 0
                            for i in range(n):
                                # p_2 is identity, p_1 is identity, p_1 and p_2 has same basis
                                if not ((p_2[1].v[i] == 0 and p_2[1].w[i] == 0) or
                                        (p_1[1].v[i] == 0 and p_1[1].w[i] == 0) or
                                        (p_2[1].v[i] == p_1[1].v[i] and
                                         p_2[1].w[i] == p_1[1].w[i])):
                                    break
                                else:
                                    # update master, if p_2 is not identity
                                    if p_2[1].v[i] == 1 or p_2[1].w[i] == 1:
                                        paulis_temp[0][1].v[i] = p_2[1].v[i]
                                        paulis_temp[0][1].w[i] = p_2[1].w[i]
                                j += 1
                            if j == n:
                                paulis_temp.append(p_2)
                                sorted_paulis.append(p_2)
                    grouped_paulis.append(paulis_temp)
            self._grouped_paulis = grouped_paulis

    def _matrix_to_grouped_paulis(self):
        """
        Convert matrix to grouped_paulis, and save it in internal property directly.
        """
        if self._matrix.nnz == 0:
            return
        self._matrix_to_paulis()
        self._paulis_to_grouped_paulis()

    def _paulis_to_matrix(self):
        """
        Convert paulis to matrix, and save it in internal property directly.
        If all paulis are Z or I (identity), convert to dia_matrix.
        """
        if self._paulis == []:
            return
        self._to_dia_matrix(mode='paulis')
        if self._dia_matrix is None:

            p = self._paulis[0]
            hamiltonian = p[0] * p[1].to_spmatrix()
            for idx in range(1, len(self._paulis)):
                p = self._paulis[idx]
                hamiltonian += p[0] * p[1].to_spmatrix()
            self._matrix = hamiltonian

    def _grouped_paulis_to_matrix(self):
        """
        Convert grouped_paulis to matrix, and save it in internal property directly.
        If all paulis are Z or I (identity), convert to dia_matrix.
        """
        if self._grouped_paulis == []:
            return
        self._to_dia_matrix(mode='grouped_paulis')
        if self._dia_matrix is None:
            p = self._grouped_paulis[0][1]
            hamiltonian = p[0] * p[1].to_spmatrix()
            for idx in range(2, len(self._grouped_paulis[0])):
                p = self._grouped_paulis[0][idx]
                hamiltonian += p[0] * p[1].to_spmatrix()
            for group_idx in range(1, len(self._grouped_paulis)):
                group = self._grouped_paulis[group_idx]
                for idx in range(1, len(group)):
                    p = group[idx]
                    hamiltonian += p[0] * p[1].to_spmatrix()
            self._matrix = hamiltonian

    @staticmethod
    def _measure_pauli_z(data, pauli):
        """
        Appropriate post-rotations on the state are assumed.

        Args:
            data (dict): a dictionary of the form data = {'00000': 10} ({str: int})
            pauli (Pauli): a Pauli object

        Returns:
            float: Expected value of paulis given data
        """
        observable = 0
        tot = sum(data.values())
        for key in data:
            value = 1
            for j in range(pauli.numberofqubits):
                if ((pauli.v[j] == 1 or pauli.w[j] == 1) and
                        key[pauli.numberofqubits - j - 1] == '1'):
                    value = -value

            observable = observable + value * data[key] / tot
        return observable

    @staticmethod
    def _covariance(data, pauli_1, pauli_2, avg_1, avg_2):
        """
        Compute the covariance matrix element between two
        Paulis, given the measurement outcome.
        Appropriate post-rotations on the state are assumed.

        Args:
            data (dict): a dictionary of the form data = {'00000': 10} ({str:int})
            pauli_1 (Pauli): a Pauli class member
            pauli_2 (Pauli): a Pauli class member
            avg_1 (float): expectation value of pauli_1 on `data`
            avg_2 (float): expectation value of pauli_2 on `data`

        Returns:
            float: the element of the covariance matrix between two Paulis
        """
        cov = 0.0
        shots = sum(data.values())
        n_qub = pauli_1.numberofqubits

        if shots == 1:
            return cov

        for key in data:
            sign_1 = 1
            sign_2 = 1
            for j in range(n_qub):
                if ((pauli_1.v[j] == 1 or pauli_1.w[j] == 1) and
                        key[n_qub - j - 1] == '1'):
                    sign_1 = -sign_1
            for j in range(n_qub):
                if ((pauli_2.v[j] == 1 or pauli_2.w[j] == 1) and
                        key[n_qub - j - 1] == '1'):
                    sign_2 = -sign_2
            cov += (sign_1 - avg_1) * (sign_2 - avg_2) * data[key] / (shots - 1)
        return cov

    def two_qubit_reduced_operator(self, m, threshold=10**-13):
        """
        Eliminates the central and last qubit in a list of Pauli that has
        diagonal operators (Z,I) at those positions

        Chemistry specific method:
        It can be used to taper two qubits in parity and binary-tree mapped
        fermionic Hamiltonians when the spin orbitals are ordered in two spin
        sectors, (block spin order) according to the number of particles in the system.

        Args:
            m (int): number of fermionic particles
            threshold (float): threshold for Pauli simplification

        Returns:
            Operator: a new operator whose qubit number is reduced by 2.

        """
        if self._paulis is None or self._paulis == []:
            return self

        operator_out = Operator(paulis=[])
        par_1 = 1 if m % 2 == 0 else -1
        par_2 = 1 if m % 4 == 0 else -1

        n = len(self._paulis[0][1].v)
        last_idx = n - 1
        mid_idx = n // 2 - 1
        for pauli_term in self._paulis:  # loop over Pauli terms
            coeff_out = pauli_term[0]
            # Z operator encountered at qubit n/2-1
            if pauli_term[1].v[mid_idx] == 1 and pauli_term[1].w[mid_idx] == 0:
                coeff_out = par_2 * coeff_out
            # Z operator encountered at qubit n-1
            if pauli_term[1].v[last_idx] == 1 and pauli_term[1].w[last_idx] == 0:
                coeff_out = par_1 * coeff_out
            v_temp = []
            w_temp = []
            for j in range(n-1):
                if j != mid_idx:
                    # for j in range(n):
                    #     if j != n // 2 - 1 and j != n - 1:
                    v_temp.append(pauli_term[1].v[j])
                    w_temp.append(pauli_term[1].w[j])
            pauli_term_out = [coeff_out, Pauli(np.array(v_temp), np.array(w_temp))]
            if np.absolute(coeff_out) > threshold:
                operator_out += Operator(paulis=[pauli_term_out])
        operator_out.chop(threshold=threshold)

        return operator_out

    def reorder_paulis(self, grouping=None):
        """
        Reorder the pauli terms according to the specified grouping.

        Args:
            grouping (str): The name of the grouping, currently supports 'random' and 'default'.
                'random' corresponds to the order of Operator.paulis;
                'default' corresponds to the grouping as specified by Operator.grouped_paulis

        Returns:
            list: The list of pauli terms as ordered per the specified grouping
        """
        self._check_representation("paulis")
        if grouping == 'random':
            return self._paulis
        elif grouping == 'default':
            if self.grouped_paulis is None:
                self._paulis_to_grouped_paulis()
            return [pauli for group in self._grouped_paulis for pauli in group[1:]]
        else:
            raise ValueError('Unrecognized grouping {}.'.format(grouping))

    def construct_evolution_circuit(self, slice_pauli_list, evo_time, num_time_slices, state_registers,
                                    ancillary_registers=None, ctl_idx=0, unitary_power=None, use_basis_gates=True):
        """
        Construct the evolution circuit according to the supplied specification.

        Args:
            slice_pauli_list (list): The list of pauli terms corresponding to a single time slice to be evolved
            evo_time (int): The evolution time
            num_time_slices (int): The number of time slices for the expansion
            state_registers (QuantumRegister): The QISKit QuantumRegister corresponding to the qubits of the system
            ancillary_registers (QuantumRegister): The optional QISKit QuantumRegister corresponding to the control
                qubits for the state_registers of the system
            ctl_idx (int): The index of the qubit of the control ancillary_registers to use
            unitary_power (int): The power to which the unitary operator is to be raised
            use_basis_gates (bool): boolean flag for indicating only using basis gates when building circuit.

        Returns:
            QuantumCircuit: The QISKit QuantumCircuit corresponding to specified evolution.
        """
        if state_registers is None:
            raise ValueError('Quantum state registers are required.')

        n_qubits = self.num_qubits
        qc = QuantumCircuit(state_registers)
        if ancillary_registers is not None:
            qc.add(ancillary_registers)

        # for each pauli [IXYZ]+, record the list of qubit pairs needing CX's
        cnot_qubit_pairs = [None] * len(slice_pauli_list)
        # for each pauli [IXYZ]+, record the highest index of the nontrivial pauli gate (X,Y, or Z)
        top_XYZ_pauli_indices = [-1] * len(slice_pauli_list)

        for pauli_idx, pauli in enumerate(reversed(slice_pauli_list)):
            # changes bases if necessary
            nontrivial_pauli_indices = []
            for qubit_idx in range(n_qubits):
                # pauli I
                if pauli[1].v[qubit_idx] == 0 and pauli[1].w[qubit_idx] == 0:
                    continue

                if cnot_qubit_pairs[pauli_idx] is None:
                    nontrivial_pauli_indices.append(qubit_idx)

                if pauli[1].w[qubit_idx] == 1:
                    # pauli X
                    if pauli[1].v[qubit_idx] == 0:
                        if use_basis_gates:
                            qc.u2(0.0, pi, state_registers[qubit_idx])
                        else:
                            qc.h(state_registers[qubit_idx])
                    # pauli Y
                    elif pauli[1].v[qubit_idx] == 1:
                        if use_basis_gates:
                            qc.u3(pi / 2, -pi / 2, pi / 2, state_registers[qubit_idx])
                        else:
                            qc.rx(pi / 2, state_registers[qubit_idx])
                # pauli Z
                elif pauli[1].v[qubit_idx] == 1 and pauli[1].w[qubit_idx] == 0:
                    pass
                else:
                    raise ValueError('Unrecognized pauli: {}'.format(pauli[1]))

            if len(nontrivial_pauli_indices) > 0:
                top_XYZ_pauli_indices[pauli_idx] = nontrivial_pauli_indices[-1]

            # insert lhs cnot gates
            if cnot_qubit_pairs[pauli_idx] is None:
                cnot_qubit_pairs[pauli_idx] = list(zip(
                    sorted(nontrivial_pauli_indices)[:-1],
                    sorted(nontrivial_pauli_indices)[1:]
                ))

            for pair in cnot_qubit_pairs[pauli_idx]:
                qc.cx(state_registers[pair[0]], state_registers[pair[1]])

            # insert Rz gate
            if top_XYZ_pauli_indices[pauli_idx] >= 0:
                if ancillary_registers is None:
                    lam = (2.0 * pauli[0] * evo_time / num_time_slices).real
                    if use_basis_gates:
                        qc.u1(lam, state_registers[top_XYZ_pauli_indices[pauli_idx]])
                    else:
                        qc.rz(lam, state_registers[top_XYZ_pauli_indices[pauli_idx]])
                else:
                    unitary_power = (2 ** ctl_idx) if unitary_power is None else unitary_power
                    lam = (2.0 * pauli[0] * evo_time / num_time_slices * unitary_power).real

                    if use_basis_gates:
                        qc.u1(lam / 2, state_registers[top_XYZ_pauli_indices[pauli_idx]])
                        qc.cx(ancillary_registers[ctl_idx], state_registers[top_XYZ_pauli_indices[pauli_idx]])
                        qc.u1(-lam / 2, state_registers[top_XYZ_pauli_indices[pauli_idx]])
                        qc.cx(ancillary_registers[ctl_idx], state_registers[top_XYZ_pauli_indices[pauli_idx]])
                    else:
                        qc.crz(lam, ancillary_registers[ctl_idx], state_registers[top_XYZ_pauli_indices[pauli_idx]])

            # insert rhs cnot gates
            for pair in reversed(cnot_qubit_pairs[pauli_idx]):
                qc.cx(state_registers[pair[0]], state_registers[pair[1]])

            # revert bases if necessary
            for qubit_idx in range(n_qubits):
                if pauli[1].w[qubit_idx] == 1:
                    # pauli X
                    if pauli[1].v[qubit_idx] == 0:
                        if use_basis_gates:
                            qc.u2(0.0, pi, state_registers[qubit_idx])
                        else:
                            qc.h(state_registers[qubit_idx])
                    # pauli Y
                    elif pauli[1].v[qubit_idx] == 1:
                        if use_basis_gates:
                            qc.u3(-pi / 2, -pi / 2, pi / 2, state_registers[qubit_idx])
                        else:
                            qc.rx(-pi / 2, state_registers[qubit_idx])
        # repeat the slice
        qc.data *= num_time_slices
        return qc

    @staticmethod
    def _suzuki_expansion_slice_matrix(pauli_list, lam, expansion_order):
        """
        Compute the matrix for a single slice of the suzuki expansion following the paper
        https://arxiv.org/pdf/quant-ph/0508139.pdf

        Args:
            pauli_list (list): The operator's complete list of pauli terms for the suzuki expansion
            lam (float): The parameter lambda as defined in said paper
            expansion_order (int): The order for the suzuki expansion

        Returns:
            numpy array: The matrix representation corresponding to the specified suzuki expansion
        """
        if expansion_order == 1:
            left = reduce(
                lambda x, y: x @ y,
                [scila.expm(lam / 2 * c * p.to_spmatrix().tocsc()) for c, p in pauli_list]
            )
            right = reduce(
                lambda x, y: x @ y,
                [scila.expm(lam / 2 * c * p.to_spmatrix().tocsc()) for c, p in reversed(pauli_list)]
            )
            return left @ right
        else:
            pk = (4 - 4 ** (1 / (2 * expansion_order - 1))) ** -1
            side_base = Operator._suzuki_expansion_slice_matrix(
                pauli_list,
                lam * pk,
                expansion_order - 1
            )
            side = side_base @ side_base
            middle = Operator._suzuki_expansion_slice_matrix(
                pauli_list,
                lam * (1 - 4 * pk),
                expansion_order - 1
            )
            return side @ middle @ side

    @staticmethod
    def _suzuki_expansion_slice_pauli_list(pauli_list, lam_coef, expansion_order):
        """
        Similar to _suzuki_expansion_slice_matrix, with the difference that this method
        computes the list of pauli terms for a single slice of the suzuki expansion,
        which can then be fed to construct_evolution_circuit to build the QuantumCircuit.
        """
        if expansion_order == 1:
            half = [[lam_coef / 2 * c, p] for c, p in pauli_list]
            return half + list(reversed(half))
        else:
            pk = (4 - 4 ** (1 / (2 * expansion_order - 1))) ** -1
            side_base = Operator._suzuki_expansion_slice_pauli_list(
                pauli_list,
                lam_coef * pk,
                expansion_order - 1
            )
            side = side_base * 2
            middle = Operator._suzuki_expansion_slice_pauli_list(
                pauli_list,
                lam_coef * (1 - 4 * pk),
                expansion_order - 1
            )
            return side + middle + side

    def evolve(self, state_in, evo_time, evo_mode, num_time_slices, quantum_registers=None,
               paulis_grouping='random', expansion_mode='trotter', expansion_order=1):
        """
        Carry out the dynamics evolution for the operator under supplied specifications.

        Args:
            state_in: The initial state for the evolution
            evo_time (int): The evolution time
            evo_mode (str): The mode under which the evolution is carried out.
                Currently only support 'matrix' or 'circuit'
            num_time_slices (int): The number of time slices for the expansion
            quantum_registers (QuantumRegister): The QuantumRegister to build the QuantumCircuit off of
            paulis_grouping (str): The grouping to dictate the ordering of the pauli terms.
                See reorder_paulis method for more details.
            expansion_mode (str): The mode under which the expansion is to be done.
                Currently support 'trotter', which follows the expansion as discussed in
                http://science.sciencemag.org/content/273/5278/1073,
                and 'suzuki', which corresponds to the discussion in
                https://arxiv.org/pdf/quant-ph/0508139.pdf
            expansion_order (int): The order for suzuki expansion

        Returns:
            Depending on the evo_mode specified, either return the matrix vector multiplication result
            or the constructed QuantumCircuit.

        """
        if num_time_slices < 0 or not isinstance(num_time_slices, int):
            raise ValueError('Number of time slices should be a non-negative integer.')
        if not (expansion_mode == 'trotter' or expansion_mode == 'suzuki'):
            raise NotImplementedError('Expansion mode {} not supported.'.format(expansion_mode))

        pauli_list = self.reorder_paulis(grouping=paulis_grouping)

        if evo_mode == 'matrix':
            self._check_representation("matrix")

            if num_time_slices == 0:
                return scila.expm(-1.j * evo_time * self._matrix.tocsc()) @ state_in
            else:
                if len(pauli_list) == 1:
                    approx_matrix_slice = scila.expm(
                        -1.j * evo_time / num_time_slices * pauli_list[0][0] * pauli_list[0][1].to_spmatrix().tocsc()
                    )
                else:
                    if expansion_mode == 'trotter':
                        approx_matrix_slice = reduce(
                            lambda x, y: x @ y,
                            [
                                scila.expm(-1.j * evo_time / num_time_slices * c * p.to_spmatrix().tocsc())
                                for c, p in pauli_list
                            ]
                        )
                    # suzuki expansion
                    elif expansion_mode == 'suzuki':
                        approx_matrix_slice = Operator._suzuki_expansion_slice_matrix(
                            pauli_list,
                            -1.j * evo_time / num_time_slices,
                            expansion_order
                        )
                    else:
                        raise ValueError('Unrecognized expansion mode {}.'.format(expansion_mode))
                return reduce(lambda x, y: x @ y, [approx_matrix_slice] * num_time_slices) @ state_in

        elif evo_mode == 'circuit':
            if num_time_slices == 0:
                raise ValueError('Number of time slices should be a positive integer for {} mode.'.format(evo_mode))
            else:
                if quantum_registers is None:
                    raise ValueError('Quantum registers are needed for circuit construction.')
                if len(pauli_list) == 1:
                    slice_pauli_list = pauli_list
                else:
                    if expansion_mode == 'trotter':
                        slice_pauli_list = pauli_list
                    # suzuki expansion
                    else:
                        slice_pauli_list = Operator._suzuki_expansion_slice_pauli_list(
                            pauli_list,
                            1,
                            expansion_order
                        )
                return self.construct_evolution_circuit(
                    slice_pauli_list, evo_time, num_time_slices, quantum_registers
                )
        else:
            raise ValueError('Evolution mode should be either "matrix" or "circuit".')

    def is_empty(self):
        """
        Check Operator is empty or not.

        Returns:
            bool: is empty?
        """
        if self._matrix is None and self._dia_matrix is None \
            and (self._paulis == [] or self._paulis is None) \
            and (self._grouped_paulis == [] or self._grouped_paulis is None):

            return True
        else:
            return False

    def _check_representation(self, targeted_represnetation):
        """
        Check the targeted representation is existed or not, if not, find available represnetations
        and then convert to the targeted one.

        Args:
            targeted_representation (str): should be one of paulis, grouped_paulis and matrix

        Raises:
            ValueError: if the `targeted_representation` is not recognized.
        """
        if targeted_represnetation == 'paulis':
            if self._paulis is None:
                if self._matrix is not None:
                    self._matrix_to_paulis()
                elif self._grouped_paulis is not None:
                    self._grouped_paulis_to_paulis()
                else:
                    raise AlgorithmError(
                        "at least having one of the three operator representations.")

        elif targeted_represnetation == 'grouped_paulis':
            if self._grouped_paulis is None:
                if self._paulis is not None:
                    self._paulis_to_grouped_paulis()
                elif self._matrix is not None:
                    self._matrix_to_grouped_paulis()
                else:
                    raise AlgorithmError(
                        "at least having one of the three operator representations.")

        elif targeted_represnetation == 'matrix':
            if self._matrix is None:
                if self._paulis is not None:
                    self._paulis_to_matrix()
                elif self._grouped_paulis is not None:
                    self._grouped_paulis_to_matrix()
                else:
                    raise AlgorithmError(
                        "at least having one of the three operator representations.")
        else:
            raise ValueError(
                '"targeted_represnetation" should be one of "paulis", "grouped_paulis" and "matrix".'
            )

    @staticmethod
    def row_echelon_F2(matrix_in):
        """
        Computes the row Echelon form of a binary matrix on the binary
        finite field

        Args:
            matrix_in (np.ndarray): binary matrix

        Returns:
            np.ndarray : matrix_in in Echelon row form
        """

        size = matrix_in.shape

        for i in range(size[0]):
            pivot_index = 0
            for j in range(size[1]):
                if matrix_in[i, j] == 1:
                    pivot_index = j
                    break
            for k in range(size[0]):
                if k != i and matrix_in[k, pivot_index] == 1:
                    matrix_in[k, :] = np.mod(matrix_in[k, :] + matrix_in[i, :], 2)

        matrix_out_temp = copy.deepcopy(matrix_in)
        indices = []
        matrix_out = np.zeros(size)

        for i in range(size[0] - 1):
            if np.array_equal(matrix_out_temp[i, :], np.zeros(size[1])):
                indices.append(i)
        for row in np.sort(indices)[::-1]:
            matrix_out_temp = np.delete(matrix_out_temp, (row), axis=0)

        matrix_out[0:size[0] - len(indices), :] = matrix_out_temp
        matrix_out = matrix_out.astype(int)

        return matrix_out

    @staticmethod
    def kernel_F2(matrix_in):
        """
        Computes the kernel of a binary matrix on the binary finite field

        Args:
            matrix_in (np.ndarray): binary matrix

        Returns:
            [np.ndarray]: the list of kernel vectors
        """

        size = matrix_in.shape
        kernel = []
        matrix_in_id = np.vstack((matrix_in, np.identity(size[1])))
        matrix_in_id_ech = (Operator.row_echelon_F2(matrix_in_id.transpose())).transpose()

        for col in range(size[1]):
            if (np.array_equal(matrix_in_id_ech[0:size[0], col], np.zeros(size[0])) and not
            np.array_equal(matrix_in_id_ech[size[0]:, col], np.zeros(size[1]))) :
                kernel.append(matrix_in_id_ech[size[0]:, col])

        return kernel

    def find_Z2_symmetries(self):
        """
        Finds Z2 Pauli-type symmetries of an Operator
        
        Returns:
            [Pauli]: the list of Pauli objects representing the Z2 symmetries 
            [Pauli]: the list of single - qubit Pauli objects to construct the Cliffors operators
            [Operators]: the list of Clifford unitaries to block diagonalize Operator
            [int]: the list of support of the single-qubit Pauli objects used to build the clifford operators
        """
        
        Pauli_symmetries = []
        sq_paulis = []
        cliffords = []
        sq_list = []

        stacked_paulis = []
        for pauli in self._paulis:
            stacked_paulis.append(np.concatenate((pauli[1].w, pauli[1].v), axis=0))

        stacked_matrix = np.array(np.stack(stacked_paulis))
        symmetries = Operator.kernel_F2(stacked_matrix)
        stacked_symmetries = np.stack(symmetries)
        symm_shape = stacked_symmetries.shape

        for row in range(symm_shape[0]):

            Pauli_symmetries.append(Pauli(stacked_symmetries[row, : symm_shape[1] // 2],
                                          stacked_symmetries[row, symm_shape[1] // 2 : ]))

            stacked_symm_del = np.delete(stacked_symmetries, (row), axis=0)
            for col in range(symm_shape[1] // 2):

                # case symmetries other than one at (row) have Z or I on col qubit
                Z_or_I = True
                for symm_idx in range(symm_shape[0] - 1):
                    if not (stacked_symm_del[symm_idx, col] == 0
                            and stacked_symm_del[symm_idx, col + symm_shape[1] // 2] in (0, 1)):
                        Z_or_I = False
                if Z_or_I == True:
                    if ((stacked_symmetries[row, col] == 1 and
                         stacked_symmetries[row, col + symm_shape[1] // 2] == 0) or
                         (stacked_symmetries[row, col] == 1 and
                         stacked_symmetries[row, col + symm_shape[1] // 2] == 1)):
                        sq_paulis.append(Pauli(np.zeros(symm_shape[1] // 2), 
                                               np.zeros(symm_shape[1] // 2)))
                        sq_paulis[row].v[col] = 0
                        sq_paulis[row].w[col] = 1
                        sq_list.append(col)
                        break

                # case symmetries other than one at (row) have X or I on col qubit
                X_or_I = True
                for symm_idx in range(symm_shape[0] - 1):
                    if not (stacked_symm_del[symm_idx, col] in (0, 1) and
                            stacked_symm_del[symm_idx, col + symm_shape[1] // 2] == 0):
                        X_or_I = False
                if X_or_I == True:
                    if ( (stacked_symmetries[row, col] == 0 and
                          stacked_symmetries[row, col + symm_shape[1] // 2] == 1) or
                         (stacked_symmetries[row, col] == 1 and
                          stacked_symmetries[row, col + symm_shape[1] // 2] == 1) ):
                        sq_paulis.append(Pauli(np.zeros(symm_shape[1] // 2), np.zeros(symm_shape[1] // 2)))
                        sq_paulis[row].v[col] = 1
                        sq_paulis[row].w[col] = 0
                        sq_list.append(col)
                        break

                # case symmetries other than one at (row)  have Y or I on col qubit 
                Y_or_I = True 
                for symm_idx in range(symm_shape[0] - 1):
                    if not ( (stacked_symm_del[symm_idx, col] == 1 and
                              stacked_symm_del[symm_idx, col + symm_shape[1] // 2] == 1)
                        or   (stacked_symm_del[symm_idx, col] == 0 and
                              stacked_symm_del[symm_idx, col + symm_shape[1] // 2] == 0) ):
                        Y_or_I = False
                if Y_or_I == True:
                    if ( (stacked_symmetries[row, col] == 0 and 
                          stacked_symmetries[row, col + symm_shape[1] // 2] == 1) or
                         (stacked_symmetries[row, col] == 1 and 
                          stacked_symmetries[row, col + symm_shape[1] // 2] == 0) ):
                        sq_paulis.append(Pauli(np.zeros(symm_shape[1] // 2), np.zeros(symm_shape[1] // 2)))
                        sq_paulis[row].v[col] = 1
                        sq_paulis[row].w[col] = 1
                        sq_list.append(col)
                        break

        for symm_idx, Pauli_symm in enumerate(Pauli_symmetries):
            cliffords.append(Operator([[1/np.sqrt(2), Pauli_symm], [1/np.sqrt(2), sq_paulis[symm_idx]]]))

        return Pauli_symmetries, sq_paulis, cliffords, sq_list

    @staticmethod
    def qubit_tapering(operator, cliffords, sq_list, tapering_values):
        """
        Builds an Operator which has a number of qubits tapered off, 
        based on a block-diagonal Operator built using a list of cliffords.
        The block-diagonal subspace is an input parameter, set through the list 
        tapering_values, which takes values +/- 1.

        Args:
            operator (Operator): the target operator to be tapered
            cliffords ([Operator]): list of unitary Clifford transformation
            sq_list ([int]): position of the single-qubit operators that anticommute
            with the cliffords
            tapering_values ([int]): array of +/- 1 used to select the subspace. Length
            has to be equal to the length of cliffords and sq_list

        Returns:
            Operator : the tapered operator
        """

        if len(cliffords) != len(sq_list):
            raise ValueError('number of Clifford unitaries has to be the same as lenght of single\
            qubit list and tapering values')
        if len(sq_list) != len(tapering_values):
            raise ValueError('number of Clifford unitaries has to be the same as lenght of single\
            qubit list and tapering values')

        for clifford in cliffords:
            operator = clifford * operator * clifford 

        operator_out = Operator(paulis=[])
        n = len(operator.paulis[0][1].v)
        for pauli_term in operator.paulis:  
            coeff_out = pauli_term[0]
            for qubit_idx, qubit in enumerate(sq_list):
                if not (pauli_term[1].v[qubit] == 0 and pauli_term[1].w[qubit] == 0):
                    coeff_out = tapering_values[qubit_idx] * coeff_out
            v_temp = []
            w_temp = []
            for j in range(n):
                if j not in sq_list:
                    v_temp.append(pauli_term[1].v[j])
                    w_temp.append(pauli_term[1].w[j])
            pauli_term_out = [coeff_out, Pauli(np.array(v_temp), np.array(w_temp))]
            operator_out += Operator(paulis=[pauli_term_out])

        return operator_out       

    def zeros_coeff_elimination(self):
        """
        Elinminate paulis or grouped paulis whose coefficients are zeros.

        The difference from `_simplify_paulis` method is that, this method will not remove duplicated
        paulis.
        """
        if self._paulis is not None:
            new_paulis = [pauli for pauli in self._paulis if pauli[0] != 0]
            self._paulis = new_paulis
            self._paulis_table = {pauli[1].to_label(): i for i, pauli in enumerate(self._paulis)}

        elif self._grouped_paulis is not None:
            self._grouped_paulis_to_paulis()
            self.zeros_coeff_elimination()
            self._paulis_to_grouped_paulis()
            self._paulis = None<|MERGE_RESOLUTION|>--- conflicted
+++ resolved
@@ -555,16 +555,12 @@
                 self._to_dia_matrix(mode='matrix')
 
             job = q_execute(input_circuit, backend=backend, **execute_config)
-<<<<<<< HEAD
 
             if self._summarize_circuits:
                 logger.debug(summarize_circuits(input_circuit))
 
-            quantum_state = np.asarray(job.result().get_statevector(input_circuit))
-=======
             result = job.result()
             quantum_state = np.asarray(result.get_statevector(input_circuit))
->>>>>>> 52f5ade3
 
             if self._dia_matrix is not None:
                 avg = np.sum(self._dia_matrix * np.absolute(quantum_state) ** 2)
@@ -599,19 +595,15 @@
                 sub_circuits = circuits[i*self.MAX_CIRCUITS_PER_JOB:(i+1)*self.MAX_CIRCUITS_PER_JOB]
                 jobs.append(q_execute(sub_circuits, backend=backend, **execute_config))
 
-<<<<<<< HEAD
             if self._summarize_circuits:
                 logger.debug(summarize_circuits(circuits))
 
-            quantum_state_0 = np.asarray(jobs[0].result().get_statevector(circuits[0]))
-=======
             results = []
             for job in jobs:
                 results.append(job.result())
             result = reduce(lambda x, y: x + y, results)
 
             quantum_state_0 = np.asarray(result.get_statevector(circuits[0]))
->>>>>>> 52f5ade3
 
             for idx, pauli in enumerate(self._paulis):
                 quantum_state_i = np.asarray(result.get_statevector(circuits[idx+1]))
@@ -670,15 +662,13 @@
                 sub_circuits = circuits[i*self.MAX_CIRCUITS_PER_JOB:(i+1)*self.MAX_CIRCUITS_PER_JOB]
                 jobs.append(q_execute(sub_circuits, backend=backend, **execute_config))
 
-<<<<<<< HEAD
             if self._summarize_circuits:
                 logger.debug(summarize_circuits(circuits))
-=======
+
             results = []
             for job in jobs:
                 results.append(job.result(**qjob_config))
             result = reduce(lambda x, y: x + y, results)
->>>>>>> 52f5ade3
 
             avg_paulis = []
             for idx, pauli in enumerate(self._paulis):
@@ -713,15 +703,13 @@
                 sub_circuits = circuits[i*self.MAX_CIRCUITS_PER_JOB:(i+1)*self.MAX_CIRCUITS_PER_JOB]
                 jobs.append(q_execute(sub_circuits, backend=backend, **execute_config))
 
-<<<<<<< HEAD
             if self._summarize_circuits:
                 logger.debug(summarize_circuits(circuits))
-=======
+
             results = []
             for job in jobs:
                 results.append(job.result(**qjob_config))
             result = reduce(lambda x, y: x + y, results)
->>>>>>> 52f5ade3
 
             for tpb_idx, tpb_set in enumerate(self._grouped_paulis):
                 avg_paulis = []
