# This code is part of Qiskit.
#
# (C) Copyright IBM 2018, 2020.
#
# This code is licensed under the Apache License, Version 2.0. You may
# obtain a copy of this license in the LICENSE.txt file in the root directory
# of this source tree or at http://www.apache.org/licenses/LICENSE-2.0.
#
# Any modifications or derivative works of this code must retain this
# copyright notice, and modified files need to carry a notice indicating
# that they have been altered from the originals.

"""Quantum Phase Estimation Circuit."""

from typing import Optional, List
import numpy as np

from qiskit import QuantumRegister, QuantumCircuit, ClassicalRegister
from qiskit.circuit.library import QFT

from qiskit.aqua import AquaError
from qiskit.aqua.utils import CircuitFactory
from qiskit.aqua.operators import (WeightedPauliOperator,   # pylint: disable=unused-import
                                   suzuki_expansion_slice_pauli_list,
                                   evolution_instruction)
from qiskit.aqua.components.initial_states import InitialState
from qiskit.quantum_info import Pauli


class PhaseEstimationCircuit:
    """Quantum Phase Estimation Circuit."""

    def __init__(
            self,
            operator: Optional[WeightedPauliOperator] = None,
            state_in: Optional[InitialState] = None,
            iqft: Optional[QuantumCircuit] = None,
            num_time_slices: int = 1,
            num_ancillae: int = 1,
            expansion_mode: str = 'trotter',
            expansion_order: int = 1,
            evo_time: float = 2 * np.pi,
            state_in_circuit_factory: Optional[CircuitFactory] = None,
            unitary_circuit_factory: Optional[CircuitFactory] = None,
            shallow_circuit_concat: bool = False,
            pauli_list: Optional[List[Pauli]] = None
    ):
        """
        Args:
            operator: the hamiltonian Operator object
            state_in: the InitialState component
            representing the initial quantum state
            iqft: the Inverse Quantum Fourier Transform as circuit or
                Aqua component
            num_time_slices: the number of time slices
            num_ancillae: the number of ancillary qubits to use for the measurement
            expansion_mode: the expansion mode (trotter|suzuki)
            expansion_order: the suzuki expansion order
            evo_time: the evolution time
            state_in_circuit_factory: the initial state represented by a CircuitFactory object
            unitary_circuit_factory: the problem unitary represented by a CircuitFactory object
            shallow_circuit_concat: indicate whether to use shallow (cheap) mode for circuit
                concatenation
            pauli_list: the flat list of paulis for the operator

        Raises:
            AquaError: Missing input
        """

        if (operator is not None and unitary_circuit_factory is not None) or \
                (operator is None and unitary_circuit_factory is None):
            raise AquaError('Please supply either an operator or a unitary circuit '
                            'factory but not both.')

        self._operator = operator
        if operator is not None:
            self._pauli_list = operator.reorder_paulis() if pauli_list is None else pauli_list
        self._unitary_circuit_factory = unitary_circuit_factory
        self._state_in = state_in
        self._state_in_circuit_factory = state_in_circuit_factory

        if iqft is None:
            iqft = QFT(num_ancillae, do_swaps=False, inverse=True)
        self._iqft = iqft

        self._num_time_slices = num_time_slices
        self._num_ancillae = num_ancillae
        self._expansion_mode = expansion_mode
        self._expansion_order = expansion_order
        self._evo_time = evo_time
        self._shallow_circuit_concat = shallow_circuit_concat
        self._ancilla_phase_coef = 1
        self._state_register = None
        self._ancillary_register = None
        self._auxiliary_register = None
        self._circuit = None

    def construct_circuit(
            self,
            state_register=None,
            ancillary_register=None,
            auxiliary_register=None,
            measurement=False,
    ):
        """Construct the Phase Estimation circuit

        Args:
            state_register (QuantumRegister): the optional register to use for the quantum state
            ancillary_register (QuantumRegister): the optional register to use for
            the ancillary measurement qubits
            auxiliary_register (QuantumRegister): an optional auxiliary quantum register
            measurement (bool): Boolean flag to indicate if measurement should be included
            in the circuit.

        Returns:
            QuantumCircuit: the QuantumCircuit object for the constructed circuit

        Raises:
            RuntimeError: Multiple identity pauli terms are present
            ValueError: invalid mode
        """
        # pylint: disable=invalid-name
        if self._circuit is None:
            if ancillary_register is None:
                a = QuantumRegister(self._num_ancillae, name='a')
            else:
                a = ancillary_register
            self._ancillary_register = a

            if state_register is None:
                if self._operator is not None:
                    q = QuantumRegister(self._operator.num_qubits, name='q')
                elif self._unitary_circuit_factory is not None:
                    q = QuantumRegister(self._unitary_circuit_factory.num_target_qubits, 'q')
                else:
                    raise RuntimeError('Missing operator specification.')
            else:
                q = state_register
            self._state_register = q

            qc = QuantumCircuit(a, q)

            if auxiliary_register is None:
                num_aux_qubits, aux = 0, None
                if self._state_in_circuit_factory is not None:
                    num_aux_qubits = self._state_in_circuit_factory.required_ancillas()
                if self._unitary_circuit_factory is not None:
                    num_aux_qubits = max(
                        num_aux_qubits,
                        self._unitary_circuit_factory.required_ancillas_controlled()
                    )

                if num_aux_qubits > 0:
                    aux = QuantumRegister(num_aux_qubits, name='aux')
                    qc.add_register(aux)
            else:
                aux = auxiliary_register
                qc.add_register(aux)

            # initialize state_in
            if self._state_in is not None:
                qc.data += self._state_in.construct_circuit('circuit', q).data
            elif self._state_in_circuit_factory is not None:
                self._state_in_circuit_factory.build(qc, q, aux)

            # Put all ancillae in uniform superposition
<<<<<<< HEAD
            qc.u2(0, np.pi, a)
=======
            qc.h(a)
>>>>>>> 425ce3cf

            # phase kickbacks via dynamics
            if self._operator is not None:
                # check for identify paulis to get its coef for applying
                # global phase shift on ancillae later
                num_identities = 0
                for p in self._pauli_list:
                    if np.all(np.logical_not(p[1].z)) and np.all(np.logical_not(p[1].x)):
                        num_identities += 1
                        if num_identities > 1:
                            raise RuntimeError('Multiple identity pauli terms are present.')
                        self._ancilla_phase_coef = p[0].real if isinstance(p[0], complex) else p[0]

                if len(self._pauli_list) == 1:
                    slice_pauli_list = self._pauli_list
                else:
                    if self._expansion_mode == 'trotter':
                        slice_pauli_list = self._pauli_list
                    elif self._expansion_mode == 'suzuki':
                        slice_pauli_list = suzuki_expansion_slice_pauli_list(
                            self._pauli_list,
                            1,
                            self._expansion_order
                        )
                    else:
                        raise ValueError(
                            'Unrecognized expansion mode {}.'.format(self._expansion_mode))
                for i in range(self._num_ancillae):

                    qc_evolutions_inst = evolution_instruction(
                        slice_pauli_list, -self._evo_time,
                        self._num_time_slices, controlled=True, power=(2 ** i),
                        shallow_slicing=self._shallow_circuit_concat)
                    if self._shallow_circuit_concat:
                        qc_evolutions = QuantumCircuit(q, a)
                        qc_evolutions.append(qc_evolutions_inst, qargs=list(q) + [a[i]])
                        qc.data += qc_evolutions.data
                    else:
                        qc.append(qc_evolutions_inst, qargs=list(q) + [a[i]])
                    # global phase shift for the ancilla due to the identity pauli term
                    qc.u1(self._evo_time * self._ancilla_phase_coef * (2 ** i), a[i])

            elif self._unitary_circuit_factory is not None:
                for i in range(self._num_ancillae):
                    self._unitary_circuit_factory.build_controlled_power(qc, q, a[i], 2**i, aux)

            # inverse qft on ancillae
            if self._iqft.num_qubits != len(a):  # check if QFT has the right size
                try:  # try resizing
                    self._iqft.num_qubits = len(a)
                except AttributeError as ex:
                    raise ValueError('The IQFT cannot be resized and does not have the '
                                     'required size of {}'.format(len(a))) from ex

            if hasattr(self._iqft, 'do_swaps'):
                self._iqft.do_swaps = False
            qc.append(self._iqft.to_instruction(), a)

            if measurement:
                c_ancilla = ClassicalRegister(self._num_ancillae, name='ca')
                qc.add_register(c_ancilla)
                # real hardware can currently not handle operations after measurements, which might
                # happen if the circuit gets transpiled, hence we're adding a safeguard-barrier
                qc.barrier()
                qc.measure(a, c_ancilla)

            self._circuit = qc
        return self._circuit

    @property
    def state_register(self):
        """ returns state register """
        return self._state_register

    @property
    def ancillary_register(self):
        """ returns ancillary register """
        return self._ancillary_register

    @property
    def auxiliary_register(self):
        """ returns auxiliary register """
        return self._auxiliary_register<|MERGE_RESOLUTION|>--- conflicted
+++ resolved
@@ -164,11 +164,7 @@
                 self._state_in_circuit_factory.build(qc, q, aux)
 
             # Put all ancillae in uniform superposition
-<<<<<<< HEAD
-            qc.u2(0, np.pi, a)
-=======
             qc.h(a)
->>>>>>> 425ce3cf
 
             # phase kickbacks via dynamics
             if self._operator is not None:
