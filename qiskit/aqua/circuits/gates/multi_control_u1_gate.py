# -*- coding: utf-8 -*-

# This code is part of Qiskit.
#
# (C) Copyright IBM 2018, 2019.
#
# This code is licensed under the Apache License, Version 2.0. You may
# obtain a copy of this license in the LICENSE.txt file in the root directory
# of this source tree or at http://www.apache.org/licenses/LICENSE-2.0.
#
# Any modifications or derivative works of this code must retain this
# copyright notice, and modified files need to carry a notice indicating
# that they have been altered from the originals.
"""
Multiple-Control U1 gate. Not using ancillary qubits.
"""

import logging
from numpy import angle

from sympy.combinatorics.graycode import GrayCode
from qiskit.circuit import QuantumCircuit, QuantumRegister, Qubit

from qiskit.aqua.utils.controlled_circuit import apply_cu1

logger = logging.getLogger(__name__)


def _apply_mcu1(circuit, theta, ctls, tgt, global_phase=0):
    """Apply multi-controlled u1 gate from ctls to tgt with angle theta."""

    n = len(ctls)

    gray_code = list(GrayCode(n).generate_gray())
    last_pattern = None

    theta_angle = theta*(1/(2**(n-1)))
    gp_angle = angle(global_phase)*(1/(2**(n-1)))

    for pattern in gray_code:
        if '1' not in pattern:
            continue
        if last_pattern is None:
            last_pattern = pattern
        #find left most set bit
        lm_pos = list(pattern).index('1')

        #find changed bit
        comp = [i != j for i, j in zip(pattern, last_pattern)]
        if True in comp:
            pos = comp.index(True)
        else:
            pos = None
        if pos is not None:
            if pos != lm_pos:
                circuit.cx(ctls[pos], ctls[lm_pos])
            else:
                indices = [i for i, x in enumerate(pattern) if x == '1']
                for idx in indices[1:]:
                    circuit.cx(ctls[idx], ctls[lm_pos])
        #check parity
        if pattern.count('1') % 2 == 0:
            #inverse
            apply_cu1(circuit, -theta_angle, ctls[lm_pos], tgt)
            if global_phase:
                circuit.u1(-gp_angle, ctls[lm_pos])
        else:
            apply_cu1(circuit, theta_angle, ctls[lm_pos], tgt)
            if global_phase:
                circuit.u1(gp_angle, ctls[lm_pos])
        last_pattern = pattern


def mcu1(self, theta, control_qubits, target_qubit):
    """
    Apply Multiple-Controlled U1 gate

    Args:
        self (QuantumCircuit): The QuantumCircuit object to apply the mcu1 gate on.
        theta (float): angle theta
<<<<<<< HEAD
        control_qubits (list((QuantumRegister, int))): The list of control qubits
        target_qubit ((QuantumRegister, int)): The target qubit
=======
        control_qubits (list of Qubit): The list of control qubits
        target_qubit (Qubit): The target qubit
>>>>>>> 0a5e828d
    """
    if isinstance(target_qubit, QuantumRegister) and len(target_qubit) == 1:
        target_qubit = target_qubit[0]
    temp = []

    self._check_qargs(control_qubits)
    temp += control_qubits

    self._check_qargs([target_qubit])
    temp.append(target_qubit)

    self._check_dups(temp)
    n_c = len(control_qubits)
    if n_c == 1:  # cu1
        apply_cu1(self, theta, control_qubits[0], target_qubit)
    else:
        _apply_mcu1(self, theta, control_qubits, target_qubit)


QuantumCircuit.mcu1 = mcu1<|MERGE_RESOLUTION|>--- conflicted
+++ resolved
@@ -78,13 +78,8 @@
     Args:
         self (QuantumCircuit): The QuantumCircuit object to apply the mcu1 gate on.
         theta (float): angle theta
-<<<<<<< HEAD
-        control_qubits (list((QuantumRegister, int))): The list of control qubits
-        target_qubit ((QuantumRegister, int)): The target qubit
-=======
         control_qubits (list of Qubit): The list of control qubits
         target_qubit (Qubit): The target qubit
->>>>>>> 0a5e828d
     """
     if isinstance(target_qubit, QuantumRegister) and len(target_qubit) == 1:
         target_qubit = target_qubit[0]
