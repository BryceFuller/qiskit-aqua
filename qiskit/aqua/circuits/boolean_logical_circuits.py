--- conflicted
+++ resolved
@@ -248,11 +248,7 @@
         elif self._ast[0] == 'lit':
             idx = abs(self._ast[1]) - 1
             if self._ast[1] < 0:
-<<<<<<< HEAD
-                circuit.u3(pi, 0, pi, self._variable_register[idx])
-=======
                 circuit.x(self._variable_register[idx])
->>>>>>> 425ce3cf
             circuit.cx(self._variable_register[idx], self._output_register[output_idx])
         else:
             raise AquaError('Unexpected tiny expression {}.'.format(self._ast))
@@ -426,11 +422,7 @@
 
                 circuit.compose(or_circuit, qubits, inplace=True)
             else:
-<<<<<<< HEAD
-                circuit.u3(pi, 0, pi, self._output_register[0])
-=======
                 circuit.x(self._output_register[0])
->>>>>>> 425ce3cf
         else:  # self._depth == 2
             # compute all clauses
             for clause_index, clause_expr in enumerate(self._ast[1:]):
@@ -453,15 +445,6 @@
 
                     circuit.compose(and_circuit, qubits, inplace=True)
                 else:
-<<<<<<< HEAD
-                    circuit.u3(pi, 0, pi, self._clause_register[clause_index])
-
-            # init the output qubit to 1
-            circuit.u3(pi, 0, pi, self._output_register[self._output_idx])
-
-            # collect results from all clauses
-            circuit.u3(pi, 0, pi, self._clause_register)
-=======
                     circuit.x(self._clause_register[clause_index])
 
             # init the output qubit to 1
@@ -469,18 +452,13 @@
 
             # collect results from all clauses
             circuit.x(self._clause_register)
->>>>>>> 425ce3cf
             circuit.mct(
                 self._clause_register,
                 self._output_register[self._output_idx],
                 self._ancillary_register,
                 mode=mct_mode
             )
-<<<<<<< HEAD
-            circuit.u3(pi, 0, pi, self._clause_register)
-=======
             circuit.x(self._clause_register)
->>>>>>> 425ce3cf
 
             # uncompute all clauses
             for clause_index, clause_expr in enumerate(self._ast[1:]):
@@ -498,11 +476,7 @@
 
                     circuit.compose(and_circuit, qubits, inplace=True)
                 else:
-<<<<<<< HEAD
-                    circuit.u3(pi, 0, pi, self._clause_register[clause_index])
-=======
                     circuit.x(self._clause_register[clause_index])
->>>>>>> 425ce3cf
         return circuit
 
 
