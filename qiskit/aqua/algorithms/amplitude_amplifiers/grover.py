# This code is part of Qiskit.
#
# (C) Copyright IBM 2018, 2020.
#
# This code is licensed under the Apache License, Version 2.0. You may
# obtain a copy of this license in the LICENSE.txt file in the root directory
# of this source tree or at http://www.apache.org/licenses/LICENSE-2.0.
#
# Any modifications or derivative works of this code must retain this
# copyright notice, and modified files need to carry a notice indicating
# that they have been altered from the originals.

"""Grover's search algorithm."""

from typing import Optional, Union, Dict, List, Any, Callable
import logging
import warnings
import operator
import numpy as np

from qiskit import ClassicalRegister, QuantumCircuit
from qiskit.circuit.library import GroverOperator
from qiskit.providers import BaseBackend
from qiskit.quantum_info import Statevector

from qiskit.aqua import QuantumInstance, AquaError
from qiskit.aqua.utils import get_subsystem_density_matrix, name_args
from qiskit.aqua.utils.validation import validate_min, validate_in_set
from qiskit.aqua.algorithms import QuantumAlgorithm, AlgorithmResult
from qiskit.aqua.components.initial_states import InitialState
from qiskit.aqua.components.oracles import Oracle


logger = logging.getLogger(__name__)


class Grover(QuantumAlgorithm):
    r"""Grover's Search algorithm.

    Grover's Search [1, 2] is a well known quantum algorithm for that can be used for
    searching through unstructured collections of records for particular targets
    with quadratic speedup compared to classical algorithms.

    Given a set :math:`X` of :math:`N` elements :math:`X=\{x_1,x_2,\ldots,x_N\}`
    and a boolean function :math:`f : X \rightarrow \{0,1\}`, the goal of an
    unstructured-search problem is to find an element :math:`x^* \in X` such
    that :math:`f(x^*)=1`.

    The search is called *unstructured* because there are no guarantees as to how
    the database is ordered.  On a sorted database, for instance, one could perform
    binary search to find an element in :math:`\mathbb{O}(\log N)` worst-case time.
    Instead, in an unstructured-search problem, there is no prior knowledge about
    the contents of the database. With classical circuits, there is no alternative
    but to perform a linear number of queries to find the target element.
    Conversely, Grover's Search algorithm allows to solve the unstructured-search
    problem on a quantum computer in :math:`\mathcal{O}(\sqrt{N})` queries.

    To carry out this search a so-called oracle is required, that flags a good element/state.
    The action of the oracle :math:`\mathcal{S}_f` is

    .. math::

        \mathcal{S}_f |x\rangle = (-1)^{f(x)} |x\rangle,

    i.e. it flips the phase of the state :math:`|x\rangle` if :math:`x` is a hit.
    The details of how :math:`S_f` works are unimportant to the algorithm; Grover's
    search algorithm treats the oracle as a black box.

    This class supports oracles in form of :class:`~qiskit.QuantumCircuit` or
    :class:`~qiskit.aqua.components.oracles.Oracle`. For example the
    :class:`~qiskit.aqua.components.oracles.LogicalExpressionOracle`
    can take as input a SAT problem in
    `DIMACS CNF format <http://www.satcompetition.org/2009/format-benchmarks2009.html>`__
    and be used with Grover algorithm to find a satisfiable assignment.

    With oracle at hand, Grover's Search constructs the Grover operator to amplify the amplitudes
    of the good states:

    .. math::

        \mathcal{Q} = H^{\otimes n} \mathcal{S}_0 H^{\otimes n} \mathcal{S}_f
                    = D \mathcal{S}_f,

    where :math:`\mathcal{S}_0` flips the phase of the all-zero state and acts as identity
    on all other states. Sometimes the first three operands are summarized as diffusion operator,
    which implements a reflection over the equal superposition state.

    If the number of solutions is known, we can calculate how often :math:`\mathcal{Q}` should be
    applied to find a solution with very high probability, see the method
    `optimal_num_iterations`. If the number of solutions is unknown, the algorithm tries different
    powers of Grover's operator, see the `iterations` argument, and after each iteration checks
    if a good state has been measured using `good_state`.

    The generalization of Grover's Search, Quantum Amplitude Amplification [3] uses a modified
    version of :math:`\mathcal{Q}` where the diffusion operator does not reflect about the
    equal superposition state, but another state specified via an operator :math:`\mathcal{A}`:

    .. math::

        \mathcal{Q} = \mathcal{A} \mathcal{S}_0 \mathcal{A}^\dagger \mathcal{S}_f.

    For more information, see the :class:`~qiskit.circuit.library.GroverOperator` in the
    circuit library.

    References:
        [1]: L. K. Grover (1996), A fast quantum mechanical algorithm for database search,
            `arXiv:quant-ph/9605043 <https://arxiv.org/abs/quant-ph/9605043>`_.
        [2]: I. Chuang & M. Nielsen, Quantum Computation and Quantum Information,
            Cambridge: Cambridge University Press, 2000. Chapter 6.1.2.
        [3]: Brassard, G., Hoyer, P., Mosca, M., & Tapp, A. (2000).
            Quantum Amplitude Amplification and Estimation.
            `arXiv:quant-ph/0005055 <http://arxiv.org/abs/quant-ph/0005055>`_.

    """

    @name_args([
        ('oracle', ),
        ('good_state', {InitialState: 'init_state'}),
        ('state_preparation', {bool: 'incremental'}),
        ('iterations', ),
        ('post_processing', {float: 'lam'}),
        ('grover_operator', {list: 'rotation_counts'}),
        ('quantum_instance', {str: 'mct_mode'}),
        ('incremental', {(BaseBackend, QuantumInstance): 'quantum_instance'})
    ], skip=1)  # skip the argument 'self'
    def __init__(self,
                 oracle: Union[Oracle, QuantumCircuit, Statevector],
                 good_state: Optional[Union[Callable[[str], bool], List[int], Statevector]] = None,
                 state_preparation: Optional[Union[QuantumCircuit, bool]] = None,
                 iterations: Union[int, List[int]] = 1,
                 sample_from_iterations: bool = False,
                 post_processing: Callable[[List[int]], List[int]] = None,
                 grover_operator: Optional[QuantumCircuit] = None,
                 quantum_instance: Optional[Union[QuantumInstance, BaseBackend]] = None,
                 init_state: Optional[InitialState] = None,
                 incremental: bool = False,
                 num_iterations: Optional[int] = None,
                 lam: Optional[float] = None,
                 rotation_counts: Optional[List[int]] = None,
                 mct_mode: Optional[str] = None,
                 ) -> None:
        # pylint: disable=line-too-long
        r"""
        Args:
            oracle: The oracle to flip the phase of good states, :math:`\mathcal{S}_f`.
            good_state: A callable to check if a given measurement corresponds to a good state.
                For convenience, a list of integers or statevector can be passed instead of a
                function. If the input is a list of integers, it specifies the indices of the qubits
                that are in state :math:`|1\rangle` in a good state. If it is a ``Statevector``,
                it represents a superposition of all good states.
            state_preparation: The state preparation :math:`\mathcal{A}`. If None then Grover's
                 Search by default uses uniform superposition.
            iterations: Specify the number of iterations/power of Grover's operator to be checked.
                It the number of solutions is known, this should be an integer specifying the
                optimal number of iterations (see ``optimal_num_iterations``). Alternatively,
                this can be a list of powers to check.
            sample_from_iterations: If True, instead of taking the values in ``iterations`` as
                powers of the Grover operator, a random integer sample between 0 and the specified
                iteration is used a power, see [1], Section 4.
            post_processing: An optional post processing applied to the top measurement. Can be used
                e.g. to convert from the bit-representation of the measurement `[1, 0, 1]` to a
                DIMACS CNF format `[1, -2, 3]`.
            grover_operator: A circuit implementing the Grover operator :math:`\mathcal{Q}`.
                If None, the operator is constructed automatically using the
                :class:`~qiskit.circuit.library.GroverOperator` from the circuit library.
            quantum_instance: A Quantum Instance or Backend to run the circuits.
            init_state: DEPRECATED, use ``state_preparation`` instead.
                 An optional initial quantum state. If None (default) then Grover's Search
                 by default uses uniform superposition to initialize its quantum state. However,
                 an initial state may be supplied, if useful, for example, if the user has some
                 prior knowledge regarding where the search target(s) might be located.
            incremental: DEPRECATED, use ``iterations`` instead.
                Whether to use incremental search mode (True) or not (False).
                Supplied *num_iterations* is ignored when True and instead the search task will
                be carried out in successive rounds, using circuits built with incrementally
                higher number of iterations for the repetition of the amplitude amplification
                until a target is found or the maximal number :math:`\log N` (:math:`N` being the
                total number of elements in the set from the oracle used) of iterations is
                reached. The implementation follows Section 4 of [2].
            num_iterations: DEPRECATED, use ``iterations`` instead.
                How many times the marking and reflection phase sub-circuit is
                repeated to amplify the amplitude(s) of the target(s). Has a minimum value of 1.
            lam: DEPRECATED, use ``iterations`` instead.
                For incremental search mode, the maximum number of repetition of amplitude
                amplification increases by factor lam in every round,
                :math:`R_{i+1} = lam \times R_{i}`. If this parameter is not set, the default
                value lam = 1.34 is used, which is proved to be optimal [1].
            rotation_counts: DEPRECATED, use ``iterations`` instead.
                For incremental mode, if rotation_counts is defined, parameter *lam*
                is ignored. rotation_counts is the list of integers that defines the number of
                repetition of amplitude amplification for each round.
            mct_mode: DEPRECATED, pass a custom ``grover_operator`` instead.
                Multi-Control Toffoli mode ('basic' | 'basic-dirty-ancilla' |
                'advanced' | 'noancilla')

        Raises:
            TypeError: If ``init_state`` is of unsupported type or is of type ``InitialState` but
                the oracle is not of type ``Oracle``.
            AquaError: evaluate_classically() missing from the input oracle
            TypeError: If ``oracle`` is of unsupported type.


        References:
            [1]: Boyer et al., Tight bounds on quantum searching
                 `<https://arxiv.org/abs/quant-ph/9605034>`_
        """
        super().__init__(quantum_instance)
        _check_deprecated_args(init_state, mct_mode, rotation_counts, lam, num_iterations)
        if init_state is not None:
            state_preparation = init_state

        if mct_mode is None:
            mct_mode = 'noancilla'

        self._oracle = oracle

        # if oracle is an Oracle class, extract the `good_state` callable
        if isinstance(oracle, Oracle):
            def is_good_state(bitstr):
                return oracle.evaluate_classically(bitstr)[0]

            good_state = is_good_state

        # Construct GroverOperator circuit
        if grover_operator is not None:
            self._grover_operator = grover_operator
        else:
            # wrap in method to hide the logic of handling deprecated arguments, can be simplified
            # once the deprecated arguments are removed
            self._grover_operator = _construct_grover_operator(oracle, state_preparation,
                                                               mct_mode)

        max_iterations = np.ceil(2 ** (len(self._grover_operator.reflection_qubits) / 2))
        if incremental:  # TODO remove 3 months after 0.8.0
            if rotation_counts is not None:
                iterations = rotation_counts
                self._sample_from_iterations = False
            else:
                if lam is None:
                    lam = 1.34

                iterations = []
                self._sample_from_iterations = True
                power = 1.0
                while power < max_iterations:
                    iterations.append(int(power))
                    power = lam * power

        elif num_iterations is not None:  # TODO remove 3 months after 0.8.0
            iterations = [num_iterations]
        elif not isinstance(iterations, list):
            iterations = [iterations]
        # else: already a list

        # cutoff if max_iterations is exceeded (legacy code, should considered for removal?)
        self._iterations = []
        for iteration in iterations:
            self._iterations += [iteration]
            if iteration > max_iterations:
                break

        self._is_good_state = good_state
        self._sample_from_iterations = sample_from_iterations
        self._post_processing = post_processing
        self._incremental = incremental
        self._lam = lam
        self._rotation_counts = rotation_counts

        if incremental or (isinstance(iterations, list) and len(iterations) > 1):
            logger.debug('Incremental mode specified, \
                ignoring "num_iterations" and "num_solutions".')

        self._ret = {}  # type: Dict[str, Any]
<<<<<<< HEAD
        self._qc_aa_iteration = None
        self._qc_amplitude_amplification = None
        self._qc_measurement = None

    def _construct_diffusion_circuit(self):
        qc = QuantumCircuit(self._oracle.variable_register)
        num_variable_qubits = len(self._oracle.variable_register)
        num_ancillae_needed = 0
        if self._mct_mode == 'basic' or self._mct_mode == 'basic-dirty-ancilla':
            num_ancillae_needed = max(0, num_variable_qubits - 2)
        elif self._mct_mode == 'advanced' and num_variable_qubits >= 5:
            num_ancillae_needed = 1

        # check oracle's existing ancilla and add more if necessary
        num_oracle_ancillae = \
            len(self._oracle.ancillary_register) if self._oracle.ancillary_register else 0
        num_additional_ancillae = num_ancillae_needed - num_oracle_ancillae
        if num_additional_ancillae > 0:
            extra_ancillae = QuantumRegister(num_additional_ancillae, name='a_e')
            qc.add_register(extra_ancillae)
            ancilla = list(extra_ancillae)
            if num_oracle_ancillae > 0:
                ancilla += list(self._oracle.ancillary_register)
        else:
            ancilla = self._oracle.ancillary_register

        if self._oracle.ancillary_register:
            qc.add_register(self._oracle.ancillary_register)
        qc.barrier(self._oracle.variable_register)
        qc += self._init_state_circuit_inverse
        qc.u3(pi, 0, pi, self._oracle.variable_register)
        qc.u2(0, pi, self._oracle.variable_register[num_variable_qubits - 1])
        qc.mct(
            self._oracle.variable_register[0:num_variable_qubits - 1],
            self._oracle.variable_register[num_variable_qubits - 1],
            ancilla,
            mode=self._mct_mode
        )
        qc.u2(0, pi, self._oracle.variable_register[num_variable_qubits - 1])
        qc.u3(pi, 0, pi, self._oracle.variable_register)
        qc += self._init_state_circuit
        qc.barrier(self._oracle.variable_register)
        return qc
=======
>>>>>>> b45f952e

    @staticmethod
    def optimal_num_iterations(num_solutions: int, num_qubits: int) -> int:
        """Return the optimal number of iterations, if the number of solutions is known.

        Args:
            num_solutions: The number of solutions.
            num_qubits: The number of qubits used to encode the states.

        Returns:
            The optimal number of iterations for Grover's algorithm to succeed.
        """
        return round((np.pi * np.sqrt(2 ** num_qubits) / num_solutions) / 4)

    def _run_experiment(self, power):
        """Run a grover experiment for a given power of the Grover operator."""
        if self._quantum_instance.is_statevector:
            qc = self.construct_circuit(power, measurement=False)
            result = self._quantum_instance.execute(qc)
            statevector = result.get_statevector(qc)
            num_bits = len(self._grover_operator.reflection_qubits)
            # trace out work qubits
            if qc.width() != num_bits:
                rho = get_subsystem_density_matrix(
                    statevector,
                    range(num_bits, qc.width())
                )
                statevector = np.diag(rho)
            max_amplitude = max(statevector.max(), statevector.min(), key=abs)
            max_amplitude_idx = np.where(statevector == max_amplitude)[0][0]
            top_measurement = np.binary_repr(max_amplitude_idx, num_bits)

        else:
            qc = self.construct_circuit(power, measurement=True)
            measurement = self._quantum_instance.execute(qc).get_counts(qc)
            self._ret['measurement'] = measurement
            top_measurement = max(measurement.items(), key=operator.itemgetter(1))[0]

        self._ret['top_measurement'] = top_measurement

        # as_list = [int(bit) for bit in top_measurement]
        # return self.post_processing(as_list), self.is_good_state(top_measurement)
        return self.post_processing(top_measurement), self.is_good_state(top_measurement)

    def is_good_state(self, bitstr: str) -> bool:
        """Check whether a provided bitstring is a good state or not.

        Args:
            bitstr: The measurement as bitstring.

        Returns:
            True if the measurement is a good state, False otherwise.
        """
        if callable(self._is_good_state):
            return self._is_good_state(bitstr)
        elif isinstance(self._is_good_state, list):
            return bitstr in self._is_good_state
        # else isinstance(self._is_good_state, Statevector) must be True
        return bitstr in self._is_good_state.probabilities_dict()

    def post_processing(self, measurement: List[int]) -> List[int]:
        """Do the post-processing to the measurement result

        Args:
            measurement: The measurement as list of int.

        Returns:
            Do the post-processing based on the post_processing argument.
            If the post_processing argument is None and the Oracle class is used as its oracle,
            oracle.evaluate_classically is used as the post_processing.
            Otherwise, just return the input bitstr
        """
        if self._post_processing is not None:
            return self._post_processing(measurement)

        if isinstance(self._oracle, Oracle):
            bitstr = measurement
            # bitstr = ''.join([str(bit) for bit in measurement])
            return self._oracle.evaluate_classically(bitstr)[1]

        return measurement

    def construct_circuit(self, power: Optional[int] = None,
                          measurement: bool = False) -> QuantumCircuit:
        """Construct the circuit for Grover's algorithm with ``power`` Grover operators.

        Args:
            power: The number of times the Grover operator is repeated. If None, this argument
                is set to the first item in ``iterations``.
            measurement: Boolean flag to indicate if measurement should be included in the circuit.

        Returns:
            QuantumCircuit: the QuantumCircuit object for the constructed circuit
        """
        if power is None:
            power = self._iterations[0]

<<<<<<< HEAD
        qc = QuantumCircuit(self._oracle.variable_register, self._oracle.output_register)
        qc.u3(pi, 0, pi, self._oracle.output_register)  # x
        qc.u2(0, pi, self._oracle.output_register)  # h
        qc += self._init_state_circuit
        qc += self._qc_amplitude_amplification
=======
        qc = QuantumCircuit(self._grover_operator.num_qubits, name='Grover circuit')
        qc.compose(self._grover_operator.state_preparation, inplace=True)
        if power > 0:
            qc.compose(self._grover_operator.power(power), inplace=True)
>>>>>>> b45f952e

        if measurement:
            measurement_cr = ClassicalRegister(len(self._grover_operator.reflection_qubits))
            qc.add_register(measurement_cr)
            qc.measure(self._grover_operator.reflection_qubits, measurement_cr)

        self._ret['circuit'] = qc
        return qc

    def _run(self) -> 'GroverResult':
        # If ``rotation_counts`` is specified, run Grover's circuit for the powers specified
        # in ``rotation_counts``. Once a good state is found (oracle_evaluation is True), stop.
        for power in self._iterations:
            if self._sample_from_iterations:
                power = self.random.integers(power) + 1
            assignment, oracle_evaluation = self._run_experiment(power)
            if oracle_evaluation:
                break

        # TODO remove all former dictionary logic
        self._ret['result'] = assignment
        self._ret['oracle_evaluation'] = oracle_evaluation

        result = GroverResult()
        if 'measurement' in self._ret:
            result.measurement = dict(self._ret['measurement'])
        if 'top_measurement' in self._ret:
            result.top_measurement = self._ret['top_measurement']
        if 'circuit' in self._ret:
            result.circuit = self._ret['circuit']
        result.assignment = self._ret['result']
        result.oracle_evaluation = self._ret['oracle_evaluation']
        return result


def _oracle_component_to_circuit(oracle: Oracle):
    """Convert an Oracle to a QuantumCircuit."""
    circuit = QuantumCircuit(oracle.circuit.num_qubits)

    _output_register = [i for i, qubit in enumerate(oracle.circuit.qubits)
                        if qubit in oracle.output_register[:]]

    circuit.x(_output_register)
    circuit.h(_output_register)
    circuit.compose(oracle.circuit, list(range(oracle.circuit.num_qubits)),
                    inplace=True)
    circuit.h(_output_register)
    circuit.x(_output_register)

    reflection_qubits = [i for i, qubit in enumerate(oracle.circuit.qubits)
                         if qubit in oracle.variable_register[:]]

    return circuit, reflection_qubits


def _construct_grover_operator(oracle, state_preparation, mct_mode):
    # check the type of state_preparation
    if isinstance(state_preparation, InitialState):
        warnings.warn('Passing an InitialState component is deprecated as of 0.8.0, and '
                      'will be removed no earlier than 3 months after the release date. '
                      'You should pass a QuantumCircuit instead.',
                      DeprecationWarning, stacklevel=3)
        if isinstance(oracle, Oracle):
            state_preparation = state_preparation.construct_circuit(
                mode='circuit', register=oracle.variable_register
                )
        else:
            raise TypeError('If init_state is of type InitialState, oracle must be of type '
                            'Oracle')
    elif not (isinstance(state_preparation, QuantumCircuit) or state_preparation is None):
        raise TypeError('Unsupported type "{}" of state_preparation'.format(
            type(state_preparation)))

    # check to oracle type and if necessary convert the deprecated Oracle component to
    # a circuit
    reflection_qubits = None
    if isinstance(oracle, Oracle):
        if not callable(getattr(oracle, "evaluate_classically", None)):
            raise AquaError(
                'Missing the evaluate_classically() method \
                    from the provided oracle instance.'
            )

        oracle, reflection_qubits = _oracle_component_to_circuit(oracle)
    elif not isinstance(oracle, (QuantumCircuit, Statevector)):
        raise TypeError('Unsupported type "{}" of oracle'.format(type(oracle)))

    grover_operator = GroverOperator(oracle=oracle,
                                     state_preparation=state_preparation,
                                     reflection_qubits=reflection_qubits,
                                     mcx_mode=mct_mode)
    return grover_operator


def _check_deprecated_args(init_state, mct_mode, rotation_counts, lam, num_iterations):
    """Check the deprecated args, can be removed 3 months after 0.8.0."""

    # init_state has been renamed to state_preparation
    if init_state is not None:
        warnings.warn('The init_state argument is deprecated as of 0.8.0, and will be removed '
                      'no earlier than 3 months after the release date. You should use the '
                      'state_preparation argument instead and pass a QuantumCircuit or '
                      'Statevector instead of an InitialState.',
                      DeprecationWarning, stacklevel=3)

    if mct_mode is not None:
        validate_in_set('mct_mode', mct_mode,
                        {'basic', 'basic-dirty-ancilla', 'advanced', 'noancilla'})
        warnings.warn('The mct_mode argument is deprecated as of 0.8.0, and will be removed no '
                      'earlier than 3 months after the release date. If you want to use a '
                      'special MCX mode you should use the GroverOperator in '
                      'qiskit.circuit.library directly and pass it to the grover_operator '
                      'keyword argument.', DeprecationWarning, stacklevel=3)

    if rotation_counts is not None:
        warnings.warn('The rotation_counts argument is deprecated as of 0.8.0, and will be '
                      'removed no earlier than 3 months after the release date. '
                      'If you want to use the incremental mode with the rotation_counts '
                      'argument or you should use the iterations argument instead and pass '
                      'a list of integers',
                      DeprecationWarning, stacklevel=3)

    if lam is not None:
        warnings.warn('The lam argument is deprecated as of 0.8.0, and will be '
                      'removed no earlier than 3 months after the release date. '
                      'If you want to use the incremental mode with the lam argument, '
                      'you should use the iterations argument instead and pass '
                      'a list of integers calculated with the lam argument.',
                      DeprecationWarning, stacklevel=3)

    if num_iterations is not None:
        validate_min('num_iterations', num_iterations, 1)
        warnings.warn('The num_iterations argument is deprecated as of 0.8.0, and will be '
                      'removed no earlier than 3 months after the release date. '
                      'If you want to use the num_iterations argument '
                      'you should use the iterations argument instead and pass an integer '
                      'for the number of iterations.',
                      DeprecationWarning, stacklevel=3)


class GroverResult(AlgorithmResult):
    """Grover Result."""

    @property
    def measurement(self) -> Optional[Dict[str, int]]:
        """ returns measurement """
        return self.get('measurement')

    @measurement.setter
    def measurement(self, value: Dict[str, int]) -> None:
        """ set measurement """
        self.data['measurement'] = value

    @property
    def top_measurement(self) -> Optional[str]:
        """ return top measurement """
        return self.get('top_measurement')

    @top_measurement.setter
    def top_measurement(self, value: str) -> None:
        """ set top measurement """
        self.data['top_measurement'] = value

    @property
    def circuit(self) -> Optional[QuantumCircuit]:
        """ return circuit """
        return self.get('circuit')

    @circuit.setter
    def circuit(self, value: QuantumCircuit) -> None:
        """ set circuit """
        self.data['circuit'] = value

    @property
    def assignment(self) -> List[int]:
        """ return assignment """
        return self.get('assignment')

    @assignment.setter
    def assignment(self, value: List[int]) -> None:
        """ set assignment """
        self.data['assignment'] = value

    @property
    def oracle_evaluation(self) -> bool:
        """ return oracle evaluation """
        return self.get('oracle_evaluation')

    @oracle_evaluation.setter
    def oracle_evaluation(self, value: bool) -> None:
        """ set oracle evaluation """
        self.data['oracle_evaluation'] = value

    @staticmethod
    def from_dict(a_dict: Dict) -> 'GroverResult':
        """ create new object from a dictionary """
        return GroverResult(a_dict)

    def __getitem__(self, key: object) -> object:
        if key == 'result':
            warnings.warn('result deprecated, use assignment property.', DeprecationWarning)
            return super().__getitem__('assignment')

        return super().__getitem__(key)<|MERGE_RESOLUTION|>--- conflicted
+++ resolved
@@ -271,52 +271,6 @@
                 ignoring "num_iterations" and "num_solutions".')
 
         self._ret = {}  # type: Dict[str, Any]
-<<<<<<< HEAD
-        self._qc_aa_iteration = None
-        self._qc_amplitude_amplification = None
-        self._qc_measurement = None
-
-    def _construct_diffusion_circuit(self):
-        qc = QuantumCircuit(self._oracle.variable_register)
-        num_variable_qubits = len(self._oracle.variable_register)
-        num_ancillae_needed = 0
-        if self._mct_mode == 'basic' or self._mct_mode == 'basic-dirty-ancilla':
-            num_ancillae_needed = max(0, num_variable_qubits - 2)
-        elif self._mct_mode == 'advanced' and num_variable_qubits >= 5:
-            num_ancillae_needed = 1
-
-        # check oracle's existing ancilla and add more if necessary
-        num_oracle_ancillae = \
-            len(self._oracle.ancillary_register) if self._oracle.ancillary_register else 0
-        num_additional_ancillae = num_ancillae_needed - num_oracle_ancillae
-        if num_additional_ancillae > 0:
-            extra_ancillae = QuantumRegister(num_additional_ancillae, name='a_e')
-            qc.add_register(extra_ancillae)
-            ancilla = list(extra_ancillae)
-            if num_oracle_ancillae > 0:
-                ancilla += list(self._oracle.ancillary_register)
-        else:
-            ancilla = self._oracle.ancillary_register
-
-        if self._oracle.ancillary_register:
-            qc.add_register(self._oracle.ancillary_register)
-        qc.barrier(self._oracle.variable_register)
-        qc += self._init_state_circuit_inverse
-        qc.u3(pi, 0, pi, self._oracle.variable_register)
-        qc.u2(0, pi, self._oracle.variable_register[num_variable_qubits - 1])
-        qc.mct(
-            self._oracle.variable_register[0:num_variable_qubits - 1],
-            self._oracle.variable_register[num_variable_qubits - 1],
-            ancilla,
-            mode=self._mct_mode
-        )
-        qc.u2(0, pi, self._oracle.variable_register[num_variable_qubits - 1])
-        qc.u3(pi, 0, pi, self._oracle.variable_register)
-        qc += self._init_state_circuit
-        qc.barrier(self._oracle.variable_register)
-        return qc
-=======
->>>>>>> b45f952e
 
     @staticmethod
     def optimal_num_iterations(num_solutions: int, num_qubits: int) -> int:
@@ -414,18 +368,10 @@
         if power is None:
             power = self._iterations[0]
 
-<<<<<<< HEAD
-        qc = QuantumCircuit(self._oracle.variable_register, self._oracle.output_register)
-        qc.u3(pi, 0, pi, self._oracle.output_register)  # x
-        qc.u2(0, pi, self._oracle.output_register)  # h
-        qc += self._init_state_circuit
-        qc += self._qc_amplitude_amplification
-=======
         qc = QuantumCircuit(self._grover_operator.num_qubits, name='Grover circuit')
         qc.compose(self._grover_operator.state_preparation, inplace=True)
         if power > 0:
             qc.compose(self._grover_operator.power(power), inplace=True)
->>>>>>> b45f952e
 
         if measurement:
             measurement_cr = ClassicalRegister(len(self._grover_operator.reflection_qubits))
