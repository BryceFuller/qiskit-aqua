--- conflicted
+++ resolved
@@ -70,12 +70,8 @@
                  initial_state: Optional[InitialState] = None,
                  mixer: Union[OperatorBase, LegacyBaseOperator] = None,
                  initial_point: Optional[np.ndarray] = None,
-<<<<<<< HEAD
-                 gradient: Optional[Union[GradientBase, Callable]] = None,
-=======
                  gradient: Optional[Union[GradientBase, Callable[[Union[np.ndarray, List]],
                                                                  List]]] = None,
->>>>>>> 6870291d
                  expectation: Optional[ExpectationBase] = None,
                  include_custom: bool = False,
                  max_evals_grouped: int = 1,
@@ -95,12 +91,8 @@
                 constrained subspaces as per https://arxiv.org/abs/1709.03489
             initial_point: An optional initial point (i.e. initial parameter values)
                 for the optimizer. If ``None`` then it will simply compute a random one.
-<<<<<<< HEAD
-            gradient: An optional gradient operator for optimizer.
-=======
             gradient: An optional gradient operator respectively a gradient function used for
                       optimization.
->>>>>>> 6870291d
             expectation: The Expectation converter for taking the average value of the
                 Observable over the var_form state function. When None (the default) an
                 :class:`~qiskit.aqua.operators.expectations.ExpectationFactory` is used to select
