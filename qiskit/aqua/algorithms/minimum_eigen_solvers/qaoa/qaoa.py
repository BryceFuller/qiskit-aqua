# -*- coding: utf-8 -*-

# This code is part of Qiskit.
#
# (C) Copyright IBM 2018, 2020.
#
# This code is licensed under the Apache License, Version 2.0. You may
# obtain a copy of this license in the LICENSE.txt file in the root directory
# of this source tree or at http://www.apache.org/licenses/LICENSE-2.0.
#
# Any modifications or derivative works of this code must retain this
# copyright notice, and modified files need to carry a notice indicating
# that they have been altered from the originals.

""" The Quantum Approximate Optimization Algorithm. """

from typing import List, Callable, Optional
import logging
import numpy as np
from qiskit.aqua.operators import LegacyBaseOperator
from qiskit.aqua.components.initial_states import InitialState
from qiskit.aqua.components.optimizers import Optimizer
from qiskit.aqua.utils.validation import validate_min
from .var_form import QAOAVarForm
from ..vqe import VQE

logger = logging.getLogger(__name__)

# pylint: disable=invalid-name
# disable check for operator setter because of pylint bug
# pylint: disable=no-member


class QAOA(VQE):
    """
    The Quantum Approximate Optimization Algorithm.

    `QAOA <https://arxiv.org/abs/1411.4028>`__ is a well-known algorithm for finding approximate
    solutions to combinatorial-optimization problems.
    The QAOA implementation in Aqua directly extends :class:`VQE` and inherits VQE's
    general hybrid optimization structure.
    However, unlike VQE, which can be configured with arbitrary variational forms,
    QAOA uses its own fine-tuned variational form, which comprises :math:`p` parameterized global
    :math:`x` rotations and :math:`p` different parameterizations of the problem hamiltonian.
    QAOA is thus principally configured  by the single integer parameter, *p*,
    which dictates the depth of the variational form, and thus affects the approximation quality.

    An optional array of :math:`2p` parameter values, as the *initial_point*, may be provided as the
    starting **beta** and **gamma** parameters (as identically named in the
    original `QAOA paper <https://arxiv.org/abs/1411.4028>`__) for the QAOA variational form.

    An operator may optionally also be provided as a custom `mixer` Hamiltonian. This allows,
    as discussed in `this paper <https://doi.org/10.1103/PhysRevApplied.5.034007>`__
    for quantum annealing, and in `this paper <https://arxiv.org/abs/1709.03489>`__ for QAOA,
    to run constrained optimization problems where the mixer constrains
    the evolution to a feasible subspace of the full Hilbert space.

    An initial state from Aqua's :mod:`~qiskit.aqua.components.initial_states` may optionally
    be supplied.
    """

<<<<<<< HEAD
    def __init__(self, operator: LegacyBaseOperator, optimizer: Optimizer, p: int = 1,
=======
    def __init__(self, operator: BaseOperator = None, optimizer: Optimizer = None, p: int = 1,
>>>>>>> ffbd107e
                 initial_state: Optional[InitialState] = None,
                 mixer: Optional[LegacyBaseOperator] = None, initial_point: Optional[np.ndarray] = None,
                 max_evals_grouped: int = 1, aux_operators: Optional[List[LegacyBaseOperator]] = None,
                 callback: Optional[Callable[[int, np.ndarray, float, float], None]] = None,
                 auto_conversion: bool = True) -> None:
        """
        Args:
            operator: Qubit operator
            optimizer: A classical optimizer.
            p: the integer parameter p as specified in https://arxiv.org/abs/1411.4028,
                Has a minimum valid value of 1.
            initial_state: An optional initial state to prepend the QAOA circuit with
            mixer: the mixer Hamiltonian to evolve with. Allows support of optimizations in
                constrained subspaces as per https://arxiv.org/abs/1709.03489
            initial_point: An optional initial point (i.e. initial parameter values)
                for the optimizer. If ``None`` then it will simply compute a random one.
            max_evals_grouped: Max number of evaluations performed simultaneously. Signals the
                given optimizer that more than one set of parameters can be supplied so that
                potentially the expectation values can be computed in parallel. Typically this is
                possible when a finite difference gradient is used by the optimizer such that
                multiple points to compute the gradient can be passed and if computed in parallel
                improve overall execution time.
            aux_operators: Optional list of auxiliary operators to be evaluated with the eigenstate
                of the minimum eigenvalue main result and their expectation values returned.
                For instance in chemistry these can be dipole operators, total particle count
                operators so we can get values for these at the ground state.
            callback: a callback that can access the intermediate data during the optimization.
                Four parameter values are passed to the callback as follows during each evaluation
                by the optimizer for its current set of parameters as it works towards the minimum.
                These are: the evaluation count, the optimizer parameters for the
                variational form, the evaluated mean and the evaluated standard deviation.
            auto_conversion: When ``True`` allows an automatic conversion for operator and
                aux_operators into the type which is most suitable for the backend on which the
                algorithm is run.

                - for *non-Aer statevector simulator:*
                  :class:`~qiskit.aqua.operators.MatrixOperator`
                - for *Aer statevector simulator:*
                  :class:`~qiskit.aqua.operators.WeightedPauliOperator`
                - for *qasm simulator or real backend:*
                  :class:`~qiskit.aqua.operators.TPBGroupedWeightedPauliOperator`
        """
        validate_min('p', p, 1)

        self._p = p
        self._mixer_operator = mixer
        self._initial_state = initial_state

        # VQE will use the operator setter, during its constructor, which is overridden below and
        # will cause the var form to be built
        super().__init__(operator, None, optimizer, initial_point=initial_point,
                         max_evals_grouped=max_evals_grouped, aux_operators=aux_operators,
                         callback=callback, auto_conversion=auto_conversion)

    @VQE.operator.setter
    def operator(self, operator: BaseOperator) -> None:
        """ Sets operator """
        if operator is not None:
            self._in_operator = operator
            self.var_form = QAOAVarForm(operator.copy(),
                                        self._p,
                                        initial_state=self._initial_state,
                                        mixer_operator=self._mixer_operator)<|MERGE_RESOLUTION|>--- conflicted
+++ resolved
@@ -59,11 +59,7 @@
     be supplied.
     """
 
-<<<<<<< HEAD
-    def __init__(self, operator: LegacyBaseOperator, optimizer: Optimizer, p: int = 1,
-=======
-    def __init__(self, operator: BaseOperator = None, optimizer: Optimizer = None, p: int = 1,
->>>>>>> ffbd107e
+    def __init__(self, operator: LegacyBaseOperator = None, optimizer: Optimizer = None, p: int = 1,
                  initial_state: Optional[InitialState] = None,
                  mixer: Optional[LegacyBaseOperator] = None, initial_point: Optional[np.ndarray] = None,
                  max_evals_grouped: int = 1, aux_operators: Optional[List[LegacyBaseOperator]] = None,
