--- conflicted
+++ resolved
@@ -287,15 +287,12 @@
         Raises:
             AquaError: wrong setting of operator and backend.
         """
-<<<<<<< HEAD
-        
-=======
+
         # TODO delete instances of self._auto_conversion
         # TODO delete all instances of self._use_simulator_snapshot_mode
         # TODO make Expectations throw warnings more aggressively for
         #  incompatible operator primitives
 
->>>>>>> 63c73c0d
         if self.operator is None:
             raise AquaError("Operator was never provided")
 
