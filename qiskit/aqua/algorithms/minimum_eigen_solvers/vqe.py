--- conflicted
+++ resolved
@@ -26,22 +26,13 @@
 import numpy as np
 from qiskit import ClassicalRegister
 from qiskit.circuit import ParameterVector
-<<<<<<< HEAD
-
-from qiskit.aqua import AquaError
+
+from qiskit.providers import BaseBackend
+from qiskit.aqua import QuantumInstance, AquaError
 from qiskit.aqua.operators import (OperatorBase, ExpectationBase, StateFnCircuit,
                                    LegacyBaseOperator, OpVec, I)
 from qiskit.aqua.operators.legacy import (MatrixOperator, WeightedPauliOperator,
                                           TPBGroupedWeightedPauliOperator)
-=======
-from qiskit.providers import BaseBackend
-from qiskit.aqua import QuantumInstance, AquaError
-from qiskit.aqua.operators import (TPBGroupedWeightedPauliOperator, WeightedPauliOperator,
-                                   MatrixOperator, op_converter)
-from qiskit.aqua.utils.backend_utils import (is_statevector_backend,
-                                             is_aer_provider)
-from qiskit.aqua.operators import BaseOperator
->>>>>>> 8114f477
 from qiskit.aqua.components.optimizers import Optimizer, SLSQP
 from qiskit.aqua.components.variational_forms import VariationalForm, RY
 from qiskit.aqua.utils.validation import validate_min
@@ -99,13 +90,8 @@
                  max_evals_grouped: int = 1,
                  aux_operators: Optional[OperatorBase] = None,
                  callback: Optional[Callable[[int, np.ndarray, float, float], None]] = None,
-<<<<<<< HEAD
                  # TODO delete all instances of auto_conversion
-                 ) -> None:
-=======
-                 auto_conversion: bool = True,
                  quantum_instance: Optional[Union[QuantumInstance, BaseBackend]] = None) -> None:
->>>>>>> 8114f477
         """
 
         Args:
@@ -130,21 +116,8 @@
                 Four parameter values are passed to the callback as follows during each evaluation
                 by the optimizer for its current set of parameters as it works towards the minimum.
                 These are: the evaluation count, the optimizer parameters for the
-                variational form, the evaluated mean and the evaluated standard deviation.
-<<<<<<< HEAD
-=======
-            auto_conversion: When ``True`` allows an automatic conversion for operator and
-                aux_operators into the type which is most suitable for the backend on which the
-                algorithm is run.
-
-                - for *non-Aer statevector simulator:*
-                  :class:`~qiskit.aqua.operators.MatrixOperator`
-                - for *Aer statevector simulator:*
-                  :class:`~qiskit.aqua.operators.WeightedPauliOperator`
-                - for *qasm simulator or real backend:*
-                  :class:`~qiskit.aqua.operators.TPBGroupedWeightedPauliOperator`
+                variational form, the evaluated mean and the evaluated standard deviation.`
             quantum_instance: Quantum Instance or Backend
->>>>>>> 8114f477
         """
         validate_min('max_evals_grouped', max_evals_grouped, 1)
         # TODO delete all instances of self._use_simulator_snapshot_mode
@@ -170,21 +143,8 @@
         super().__init__(var_form=var_form,
                          optimizer=optimizer,
                          cost_fn=self._energy_evaluation,
-<<<<<<< HEAD
-                         initial_point=initial_point)
-=======
                          initial_point=initial_point,
                          quantum_instance=quantum_instance)
-
-        self._in_operator = None
-        self._operator = None
-        self._in_aux_operators = None
-        self._aux_operators = None
-        self._callback = callback
-        self._auto_conversion = auto_conversion
-
-        self._use_simulator_snapshot_mode = None
->>>>>>> 8114f477
         self._ret = None
         self._eval_time = None
         self._optimizer.set_max_evals_grouped(max_evals_grouped)
