--- conflicted
+++ resolved
@@ -15,17 +15,13 @@
 See https://arxiv.org/abs/1304.3061
 """
 
+from typing import Optional, List, Callable, Union, Dict, Any
 import logging
 import warnings
 from time import time
-from typing import Optional, List, Callable, Union, Dict, Any
-
 import numpy as np
+
 from qiskit import ClassicalRegister, QuantumCircuit
-<<<<<<< HEAD
-from qiskit.aqua import QuantumInstance, AquaError
-from qiskit.aqua.algorithms import QuantumAlgorithm
-=======
 from qiskit.circuit import Parameter
 from qiskit.circuit.library import RealAmplitudes
 from qiskit.providers import BaseBackend
@@ -35,23 +31,14 @@
 from qiskit.aqua.operators import (OperatorBase, ExpectationBase, ExpectationFactory, StateFn,
                                    CircuitStateFn, LegacyBaseOperator, ListOp, I, CircuitSampler)
 from qiskit.aqua.operators.gradients import GradientBase
->>>>>>> 6870291d
 from qiskit.aqua.components.optimizers import Optimizer, SLSQP
 from qiskit.aqua.components.variational_forms import VariationalForm
-from qiskit.aqua.operators import (OperatorBase, ExpectationBase, ExpectationFactory, StateFn,
-                                   CircuitStateFn, LegacyBaseOperator, ListOp, I, CircuitSampler)
-from qiskit.aqua.operators.gradients import GradientBase
+from qiskit.aqua.utils.validation import validate_min
 from qiskit.aqua.utils.backend_utils import is_aer_provider
-from qiskit.aqua.utils.validation import validate_min
-from qiskit.circuit import Parameter
-from qiskit.circuit.library import RealAmplitudes
-from qiskit.providers import BaseBackend
-
+from ..vq_algorithm import VQAlgorithm, VQResult
 from .minimum_eigen_solver import MinimumEigensolver, MinimumEigensolverResult
-from ..vq_algorithm import VQAlgorithm, VQResult
 
 logger = logging.getLogger(__name__)
-
 
 # disable check for var_forms, optimizer setter because of pylint bug
 # pylint: disable=no-member
