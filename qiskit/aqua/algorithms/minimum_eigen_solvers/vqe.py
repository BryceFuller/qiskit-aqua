--- conflicted
+++ resolved
@@ -13,7 +13,6 @@
 # that they have been altered from the originals.
 
 """The Variational Quantum Eigensolver algorithm.
-
 See https://arxiv.org/abs/1304.3061
 """
 
@@ -46,18 +45,15 @@
 
 class VQE(VQAlgorithm, MinimumEigensolver):
     r"""The Variational Quantum Eigensolver algorithm.
-
     `VQE <https://arxiv.org/abs/1304.3061>`__ is a hybrid algorithm that uses a
     variational technique and interleaves quantum and classical computations in order to find
     the minimum eigenvalue of the Hamiltonian :math:`H` of a given system.
-
     An instance of VQE requires defining two algorithmic sub-components:
     a trial state (ansatz) from Aqua's :mod:`~qiskit.aqua.components.variational_forms`, and one
     of the classical :mod:`~qiskit.aqua.components.optimizers`. The ansatz is varied, via its set
     of parameters, by the optimizer, such that it works towards a state, as determined by the
     parameters applied to the variational form, that will result in the minimum expectation value
     being measured of the input operator (Hamiltonian).
-
     An optional array of parameter values, via the *initial_point*, may be provided as the
     starting point for the search of the minimum eigenvalue. This feature is particularly useful
     such as when there are reasons to believe that the solution point is close to a particular
@@ -67,7 +63,6 @@
     necessary for the variational algorithm to converge.  Aqua provides an
     `initial point tutorial <https://github.com/Qiskit/qiskit-tutorials-community/blob/master
     /chemistry/h2_vqe_initial_point.ipynb>`__ detailing this use case.
-
     The length of the *initial_point* list value must match the number of the parameters
     expected by the variational form being used. If the *initial_point* is left at the default
     of ``None``, then VQE will look to the variational form for a preferred value, based on its
@@ -76,15 +71,12 @@
     If the variational form provides ``None`` as the lower bound, then VQE
     will default it to :math:`-2\pi`; similarly, if the variational form returns ``None``
     as the upper bound, the default value will be :math:`2\pi`.
-
     .. note::
-
         The VQE stores the parameters of ``var_form`` sorted by name to map the values
         provided by the optimizer to the circuit. This is done to ensure reproducible results,
         for example such that running the optimization twice with same random seeds yields the
         same result. Also, the ``optimal_point`` of the result object can be used as initial
         point of another VQE run by passing it as ``initial_point`` to the initializer.
-
     """
 
     def __init__(self,
@@ -100,7 +92,6 @@
                  callback: Optional[Callable[[int, np.ndarray, float, float], None]] = None,
                  quantum_instance: Optional[Union[QuantumInstance, BaseBackend]] = None) -> None:
         """
-
         Args:
             operator: Qubit operator of the Observable
             var_form: A parameterized circuit used as Ansatz for the wave function.
@@ -285,7 +276,6 @@
     def print_settings(self):
         """
         Preparing the setting of VQE into a string.
-
         Returns:
             str: the formatted setting of VQE
         """
@@ -313,14 +303,11 @@
         r"""
         Generate the ansatz circuit and expectation value measurement, and return their
         runnable composition.
-
         Args:
             parameter: Parameters for the ansatz circuit.
-
         Returns:
             The Operator equalling the measurement of the ansatz :class:`StateFn` by the
             Observable's expectation :class:`StateFn`.
-
         Raises:
             AquaError: If no operator has been provided.
         """
@@ -354,10 +341,8 @@
                           parameter: Union[List[float], List[Parameter], np.ndarray]
                           ) -> List[QuantumCircuit]:
         """Return the circuits used to compute the expectation value.
-
         Args:
             parameter: Parameters for the ansatz circuit.
-
         Returns:
             A list of the circuits used to compute the expectation value.
         """
@@ -382,14 +367,11 @@
 
     def _run(self) -> 'VQEResult':
         """Run the algorithm to compute the minimum eigenvalue.
-
         Returns:
             The result of the VQE algorithm as ``VQEResult``.
-
         Raises:
             AquaError: Wrong setting of operator and backend.
         """
-        
         if self.operator is None:
             raise AquaError("The operator was never provided.")
 
@@ -400,7 +382,7 @@
         self._eval_count = 0
         vqresult = self.find_minimum(initial_point=self.initial_point,
                                      var_form=self.var_form,
-                                     cost_fn=self.DNN_energy_evaluation,
+                                     cost_fn=self._energy_evaluation,
                                      optimizer=self.optimizer)
 
         # TODO remove all former dictionary logic
@@ -437,91 +419,6 @@
 
         return result
 
-<<<<<<< HEAD
-    # This is the objective function to be passed to the optimizer that is used for evaluation
-    def DNN_energy_evaluation(self, parameters):
-        """
-        Evaluate energy at given parameters for the variational form.
-
-        Args:
-            parameters (numpy.ndarray): parameters for variational form.
-
-        Returns:
-            Union(float, list[float]): energy of the hamiltonian of each parameter.
-        """
-        num_parameter_sets = len(parameters) // self._var_form.num_parameters
-        parameter_sets = np.split(parameters, num_parameter_sets)
-        mean_energy = []
-        std_energy = []
-        print('called DNN :)')
-        def _build_parameterized_circuits():
-            if self._var_form.support_parameterized_circuit and \
-                    self._parameterized_circuits is None:
-                parameterized_circuits = self.construct_circuit(
-                    self._var_form_params,
-                    statevector_mode=self._quantum_instance.is_statevector,
-                    use_simulator_snapshot_mode=self._use_simulator_snapshot_mode)
-
-                self._parameterized_circuits = \
-                    self._quantum_instance.transpile(parameterized_circuits)
-
-        _build_parameterized_circuits()   
-        circuits = []
-        # binding parameters here since the circuits had been transpiled
-        if self._parameterized_circuits is not None:
-            print(parameter_sets)
-            for idx, parameter in enumerate(parameter_sets):
-                curr_param = {self._var_form_params: parameter}
-                for qc in self._parameterized_circuits:
-                    tmp = qc.bind_parameters(curr_param)
-                    tmp.name = str(idx) + tmp.name
-                    circuits.append(tmp)
-            to_be_simulated_circuits = circuits
-            print(len(circuits))
-        else:
-            print("Check 2 activated - BUT WHY")
-            for idx, parameter in enumerate(parameter_sets):
-                circuit = self.construct_circuit(
-                    parameter,
-                    statevector_mode=self._quantum_instance.is_statevector,
-                    use_simulator_snapshot_mode=self._use_simulator_snapshot_mode,
-                    circuit_name_prefix=str(idx))
-                circuits.append(circuit)
-            to_be_simulated_circuits = functools.reduce(lambda x, y: x + y, circuits)
-
-        start_time = time()
-        result = self._quantum_instance.execute(to_be_simulated_circuits,
-                                                self._parameterized_circuits is not None)
-
-        for idx, _ in enumerate(parameter_sets):
-            mean, std = self._operator.evaluate_with_result(
-                result=result, statevector_mode=self._quantum_instance.is_statevector,
-                use_simulator_snapshot_mode=self._use_simulator_snapshot_mode,
-                circuit_name_prefix=str(idx))
-            end_time = time()
-            mean_energy.append(np.real(mean))
-            std_energy.append(np.real(std))
-            self._eval_count += 1
-            if self._callback is not None:
-                self._callback(self._eval_count, parameter_sets[idx], np.real(mean), np.real(std))
-
-            # If there is more than one parameter set then the calculation of the
-            # evaluation time has to be done more carefully,
-            # therefore we do not calculate it
-            if len(parameter_sets) == 1:
-                logger.info('Energy evaluation %s returned %s - %.5f (ms)',
-                            self._eval_count, np.real(mean), (end_time - start_time) * 1000)
-            else:
-                logger.info('Energy evaluation %s returned %s',
-                            self._eval_count, np.real(mean))
-
-        return mean_energy if len(mean_energy) > 1 else mean_energy[0]
-
-    # This is the objective function to be passed to the optimizer that is used for evaluation
-    def _energy_evaluation(self, parameters):
-        """
-        Evaluate energy at given parameters for the variational form.
-=======
     def _eval_aux_ops(self, threshold=1e-12):
         # Create new CircuitSampler to avoid breaking existing one's caches.
         sampler = CircuitSampler(self.quantum_instance)
@@ -551,17 +448,11 @@
     def _energy_evaluation(self, parameters: Union[List[float], np.ndarray]
                            ) -> Union[float, List[float]]:
         """Evaluate energy at given parameters for the variational form.
-
         This is the objective function to be passed to the optimizer that is used for evaluation.
->>>>>>> 78883fd7
-
         Args:
             parameters: The parameters for the variational form.
-
         Returns:
             Energy of the hamiltonian of each parameter.
-
-
         Raises:
             RuntimeError: If the variational form has no parameters.
         """
@@ -578,37 +469,6 @@
                                   parameter_sets.transpose().tolist()))  # type: Dict
 
         start_time = time()
-<<<<<<< HEAD
-        result = self._quantum_instance.execute(to_be_simulated_circuits,
-                                                self._parameterized_circuits is not None)
-
-        for idx, _ in enumerate(parameter_sets):
-            mean, std = self._operator.evaluate_with_result(
-                result=result, statevector_mode=self._quantum_instance.is_statevector,
-                use_simulator_snapshot_mode=self._use_simulator_snapshot_mode,
-                circuit_name_prefix=str(idx))
-            end_time = time()
-            mean_energy.append(np.real(mean))
-            std_energy.append(np.real(std))
-            self._eval_count += 1
-            if self._callback is not None:
-                self._callback(self._eval_count, parameter_sets[idx], np.real(mean), np.real(std))
-
-            # If there is more than one parameter set then the calculation of the
-            # evaluation time has to be done more carefully,
-            # therefore we do not calculate it
-            if len(parameter_sets) == 1:
-                logger.info('Energy evaluation %s returned %s - %.5f (ms)',
-                            self._eval_count, np.real(mean), (end_time - start_time) * 1000)
-            else:
-                logger.info('Energy evaluation %s returned %s',
-                            self._eval_count, np.real(mean))
-
-        return mean_energy if len(mean_energy) > 1 else mean_energy[0]
-
-    
-    def get_optimal_cost(self):
-=======
         sampled_expect_op = self._circuit_sampler.convert(self._expect_op, params=param_bindings)
         means = np.real(sampled_expect_op.eval())
 
@@ -629,7 +489,6 @@
 
     def get_optimal_cost(self) -> float:
         """Get the minimal cost or energy found by the VQE."""
->>>>>>> 78883fd7
         if 'opt_params' not in self._ret:
             raise AquaError("Cannot return optimal cost before running the "
                             "algorithm to find optimal params.")
