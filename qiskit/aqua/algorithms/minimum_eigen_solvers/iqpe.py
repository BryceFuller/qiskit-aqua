# This code is part of Qiskit.
#
# (C) Copyright IBM 2018, 2020.
#
# This code is licensed under the Apache License, Version 2.0. You may
# obtain a copy of this license in the LICENSE.txt file in the root directory
# of this source tree or at http://www.apache.org/licenses/LICENSE-2.0.
#
# Any modifications or derivative works of this code must retain this
# copyright notice, and modified files need to carry a notice indicating
# that they have been altered from the originals.

"""The Iterative Quantum Phase Estimation Algorithm.

See https://arxiv.org/abs/quant-ph/0610214
"""

from typing import Optional, List, Dict, Union, Any
import logging
import numpy as np

from qiskit import QuantumRegister, ClassicalRegister, QuantumCircuit
from qiskit.quantum_info import Pauli
from qiskit.providers import BaseBackend
from qiskit.aqua import QuantumInstance
from qiskit.aqua.operators import (WeightedPauliOperator, suzuki_expansion_slice_pauli_list,
                                   evolution_instruction)
from qiskit.aqua.operators.legacy import op_converter
from qiskit.aqua.utils import get_subsystem_density_matrix
from qiskit.aqua.algorithms import QuantumAlgorithm
from qiskit.aqua.operators import LegacyBaseOperator, OperatorBase
from qiskit.aqua.components.initial_states import InitialState
from qiskit.aqua.utils.validation import validate_min, validate_in_set
from .minimum_eigen_solver import MinimumEigensolver, MinimumEigensolverResult
from .qpe import QPEResult

logger = logging.getLogger(__name__)


# pylint: disable=invalid-name


class IQPE(QuantumAlgorithm, MinimumEigensolver):
    """The Iterative Quantum Phase Estimation algorithm.

    IQPE, as its name suggests, iteratively computes the phase so as to require fewer qubits.
    It takes has the same set of parameters as :class:`QPE`, except for the number of
    ancillary qubits *num_ancillae*, being replaced by *num_iterations* and that
    an Inverse Quantum Fourier Transform (IQFT) is not used for IQPE.

    **Reference:**

    [1]: Dobsicek et al. (2006), Arbitrary accuracy iterative phase estimation algorithm as a two
       qubit benchmark, `arxiv/quant-ph/0610214 <https://arxiv.org/abs/quant-ph/0610214>`_
    """

    def __init__(self,
                 operator: Optional[Union[OperatorBase, LegacyBaseOperator]] = None,
                 state_in: Optional[InitialState] = None,
                 num_time_slices: int = 1,
                 num_iterations: int = 1,
                 expansion_mode: str = 'suzuki',
                 expansion_order: int = 2,
                 shallow_circuit_concat: bool = False,
                 quantum_instance: Optional[Union[QuantumInstance, BaseBackend]] = None) -> None:
        """

        Args:
            operator: The hamiltonian Operator
            state_in: An InitialState component representing an initial quantum state.
            num_time_slices: The number of time slices, has a minimum value of 1.
            num_iterations: The number of iterations, has a minimum value of 1.
            expansion_mode: The expansion mode ('trotter'|'suzuki')
            expansion_order: The suzuki expansion order, has a min. value of 1.
            shallow_circuit_concat: Set True to use shallow (cheap) mode for circuit concatenation
                of evolution slices. By default this is False.
            quantum_instance: Quantum Instance or Backend
        """
        validate_min('num_time_slices', num_time_slices, 1)
        validate_min('num_iterations', num_iterations, 1)
        validate_in_set('expansion_mode', expansion_mode, {'trotter', 'suzuki'})
        validate_min('expansion_order', expansion_order, 1)
        super().__init__(quantum_instance)
        self._state_in = state_in
        self._num_time_slices = num_time_slices
        self._num_iterations = num_iterations
        self._expansion_mode = expansion_mode
        self._expansion_order = expansion_order
        self._shallow_circuit_concat = shallow_circuit_concat
        self._state_register = None
        self._ancillary_register = None
        self._ancilla_phase_coef = None
        self._in_operator = operator
        self._operator = None  # type: Optional[WeightedPauliOperator]
        self._ret = {}  # type: Dict[str, Any]
        self._pauli_list = None  # type: Optional[List[List[Union[complex, Pauli]]]]
        self._phase_estimation_circuit = None
        self._slice_pauli_list = None  # type: Optional[List[List[Union[complex, Pauli]]]]
        self._setup(operator)

    def _setup(self, operator: Optional[Union[OperatorBase, LegacyBaseOperator]]) -> None:
        self._operator = None
        self._ret = {}
        self._pauli_list = None
        self._phase_estimation_circuit = None
        self._slice_pauli_list = None
        if operator:
            # Convert to Legacy Operator if Operator flow passed in
            if isinstance(operator, OperatorBase):
                operator = operator.to_legacy_op()
            self._operator = op_converter.to_weighted_pauli_operator(operator.copy())
            self._ret['translation'] = sum([abs(p[0]) for p in self._operator.reorder_paulis()])
            self._ret['stretch'] = 0.5 / self._ret['translation']

            # translate the operator
            self._operator.simplify()
            translation_op = WeightedPauliOperator([
                [
                    self._ret['translation'],
                    Pauli(
                        np.zeros(self._operator.num_qubits),
                        np.zeros(self._operator.num_qubits)
                    )
                ]
            ])
            translation_op.simplify()
            self._operator += translation_op
            self._pauli_list = self._operator.reorder_paulis()

            # stretch the operator
            for p in self._pauli_list:
                p[0] = p[0] * self._ret['stretch']

            if len(self._pauli_list) == 1:
                slice_pauli_list = self._pauli_list
            else:
                if self._expansion_mode == 'trotter':
                    slice_pauli_list = self._pauli_list
                else:
                    slice_pauli_list = suzuki_expansion_slice_pauli_list(self._pauli_list,
                                                                         1, self._expansion_order)
            self._slice_pauli_list = slice_pauli_list

    @property
    def operator(self) -> Optional[Union[OperatorBase, LegacyBaseOperator]]:
        """ Returns operator """
        return self._in_operator

    @operator.setter
    def operator(self, operator: Union[OperatorBase, LegacyBaseOperator]) -> None:
        """ set operator """
        self._in_operator = operator
        self._setup(operator)

    @property
    def aux_operators(self) -> Optional[List[Union[OperatorBase, LegacyBaseOperator]]]:
        """ Returns aux operators """
        raise TypeError('aux_operators not supported.')

    @aux_operators.setter
    def aux_operators(self,
                      aux_operators: Optional[List[Union[OperatorBase, LegacyBaseOperator]]]
                      ) -> None:
        """ Set aux operators """
        raise TypeError('aux_operators not supported.')

    def construct_circuit(self,
                          k: Optional[int] = None,
                          omega: float = 0,
                          measurement: bool = False) -> QuantumCircuit:
        """Construct the kth iteration Quantum Phase Estimation circuit.

        For details of parameters, please see Fig. 2 in https://arxiv.org/pdf/quant-ph/0610214.pdf.

        Args:
            k: the iteration idx.
            omega: the feedback angle.
            measurement: Boolean flag to indicate if measurement should
                    be included in the circuit.

        Returns:
            QuantumCircuit: the quantum circuit per iteration
        """
        if self._operator is None or self._state_in is None:
            return None

        k = self._num_iterations if k is None else k
        a = QuantumRegister(1, name='a')
        q = QuantumRegister(self._operator.num_qubits, name='q')
        self._ancillary_register = a
        self._state_register = q
        qc = QuantumCircuit(q)
        qc += self._state_in.construct_circuit('circuit', q)
        # hadamard on a[0]
        qc.add_register(a)
        qc.u2(0, np.pi, a[0])
        # controlled-U
        qc_evolutions_inst = evolution_instruction(self._slice_pauli_list, -2 * np.pi,
                                                   self._num_time_slices,
                                                   controlled=True, power=2 ** (k - 1),
                                                   shallow_slicing=self._shallow_circuit_concat)
        if self._shallow_circuit_concat:
            qc_evolutions = QuantumCircuit(q, a)
            qc_evolutions.append(qc_evolutions_inst, list(q) + [a[0]])
            qc.data += qc_evolutions.data
        else:
            qc.append(qc_evolutions_inst, list(q) + [a[0]])
        # global phase due to identity pauli
        qc.u1(2 * np.pi * self._ancilla_phase_coef * (2 ** (k - 1)), a[0])
        # rz on a[0]
        qc.u1(omega, a[0])
        # hadamard on a[0]
<<<<<<< HEAD
        qc.u2(0, np.pi, a[0])
=======
        qc.h(a[0])
>>>>>>> 425ce3cf
        if measurement:
            c = ClassicalRegister(1, name='c')
            qc.add_register(c)
            # qc.barrier(self._ancillary_register)
            qc.measure(self._ancillary_register, c)
        return qc

    def compute_minimum_eigenvalue(
            self,
            operator: Optional[Union[OperatorBase, LegacyBaseOperator]] = None,
            aux_operators: Optional[List[Union[OperatorBase, LegacyBaseOperator]]] = None
    ) -> MinimumEigensolverResult:
        super().compute_minimum_eigenvalue(operator, aux_operators)
        return self._run()

    def _estimate_phase_iteratively(self):
        """
        Iteratively construct the different order of controlled evolution
        circuit to carry out phase estimation.
        """
        self._ret['top_measurement_label'] = ''

        omega_coef = 0
        # k runs from the number of iterations back to 1
        for k in range(self._num_iterations, 0, -1):
            omega_coef /= 2
            if self._quantum_instance.is_statevector:
                qc = self.construct_circuit(k, -2 * np.pi * omega_coef, measurement=False)
                result = self._quantum_instance.execute(qc)
                complete_state_vec = result.get_statevector(qc)
                ancilla_density_mat = get_subsystem_density_matrix(
                    complete_state_vec,
                    range(self._operator.num_qubits)
                )
                ancilla_density_mat_diag = np.diag(ancilla_density_mat)
                max_amplitude = max(ancilla_density_mat_diag.min(),
                                    ancilla_density_mat_diag.max(), key=abs)
                x = np.where(ancilla_density_mat_diag == max_amplitude)[0][0]
            else:
                qc = self.construct_circuit(k, -2 * np.pi * omega_coef, measurement=True)
                measurements = self._quantum_instance.execute(qc).get_counts(qc)

                if '0' not in measurements:
                    if '1' in measurements:
                        x = 1
                    else:
                        raise RuntimeError('Unexpected measurement {}.'.format(measurements))
                else:
                    if '1' not in measurements:
                        x = 0
                    else:
                        x = 1 if measurements['1'] > measurements['0'] else 0
            self._ret['top_measurement_label'] = \
                '{}{}'.format(x, self._ret['top_measurement_label'])
            omega_coef = omega_coef + x / 2
            logger.info('Reverse iteration %s of %s with measured bit %s',
                        k, self._num_iterations, x)
        return omega_coef

    def _compute_energy(self):
        # check for identify paulis to get its coef for applying global phase shift on ancilla later
        num_identities = 0
        self._pauli_list = self._operator.reorder_paulis()
        for p in self._pauli_list:
            if np.all(np.logical_not(p[1].z)) and np.all(np.logical_not(p[1].x)):
                num_identities += 1
                if num_identities > 1:
                    raise RuntimeError('Multiple identity pauli terms are present.')
                self._ancilla_phase_coef = p[0].real if isinstance(p[0], complex) else p[0]

        self._ret['phase'] = self._estimate_phase_iteratively()
        self._ret['top_measurement_decimal'] = sum([t[0] * t[1] for t in zip(
            [1 / 2 ** p for p in range(1, self._num_iterations + 1)],
            [int(n) for n in self._ret['top_measurement_label']]
        )])
        self._ret['energy'] = self._ret['phase'] / self._ret['stretch'] - self._ret['translation']

    def _run(self) -> 'IQPEResult':
        self._compute_energy()

        result = IQPEResult()
        if 'translation' in self._ret:
            result.translation = self._ret['translation']
        if 'stretch' in self._ret:
            result.stretch = self._ret['stretch']
        if 'top_measurement_label' in self._ret:
            result.top_measurement_label = self._ret['top_measurement_label']
        if 'top_measurement_decimal' in self._ret:
            result.top_measurement_decimal = self._ret['top_measurement_decimal']
        if 'energy' in self._ret:
            result.eigenvalue = complex(self._ret['energy'])
        if 'phase' in self._ret:
            result.phase = self._ret['phase']

        return result


class IQPEResult(QPEResult):
    """ IQPE Result."""

    @property
    def phase(self) -> float:
        """ Returns phase """
        return self.get('phase')

    @phase.setter
    def phase(self, value: float) -> None:
        """ Sets phase """
        self.data['phase'] = value

    @staticmethod
    def from_dict(a_dict: Dict) -> 'IQPEResult':
        """ create new object from a dictionary """
        return IQPEResult(a_dict)<|MERGE_RESOLUTION|>--- conflicted
+++ resolved
@@ -210,11 +210,7 @@
         # rz on a[0]
         qc.u1(omega, a[0])
         # hadamard on a[0]
-<<<<<<< HEAD
-        qc.u2(0, np.pi, a[0])
-=======
         qc.h(a[0])
->>>>>>> 425ce3cf
         if measurement:
             c = ClassicalRegister(1, name='c')
             qc.add_register(c)
