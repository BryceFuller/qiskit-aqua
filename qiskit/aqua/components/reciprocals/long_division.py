# This code is part of Qiskit.
#
# (C) Copyright IBM 2018, 2020.
#
# This code is licensed under the Apache License, Version 2.0. You may
# obtain a copy of this license in the LICENSE.txt file in the root directory
# of this source tree or at http://www.apache.org/licenses/LICENSE-2.0.
#
# Any modifications or derivative works of this code must retain this
# copyright notice, and modified files need to carry a notice indicating
# that they have been altered from the originals.


"""The Long Division Rotation for Reciprocals.

It finds the reciprocal with long division method and rotates the ancillary
qubit by C/lambda. This is a first order approximation of arcsin(C/lambda).
"""

from typing import Optional
import numpy as np
from qiskit import QuantumRegister, QuantumCircuit
from qiskit.aqua.components.reciprocals import Reciprocal

# pylint: disable=invalid-name


class LongDivision(Reciprocal):

    """
    The Long Division Rotation for Reciprocals.

    This method calculates inverse of eigenvalues using binary long division and performs the
    corresponding rotation. Long division is implemented as a sequence of subtraction (utilizing
    ripple carry adder module) and bit shifting. The method allows for adjusting of the reciprocal
    precision by changing number of iterations. The method was optimized for register conventions
    used in HHL algorithm (i.e. eigenvalues rescaled to values between 0 and 1).

    The rotation value is always scaled down additionally to the normal scale parameter by 0.5 to
    get the angle into the linear part of the arcsin(x).

    It finds the reciprocal with long division method and rotates the ancillary
    qubit by C/lambda. This is a first order approximation of arcsin(C/lambda).
    """

    def __init__(
            self,
            scale: float = 0,
            precision: Optional[int] = None,
            negative_evals: bool = False,
            evo_time: Optional[float] = None,
            lambda_min: Optional[float] = None) -> None:
        r"""
        Args:
            scale: The scale of rotation angle, corresponds to HHL constant C. This parameter is
                used to scale the reciprocals such that for a scale C, the rotation is performed
                by an angle :math:`\arcsin{\frac{C}{\lambda}}`. If neither the `scale` nor the
                `evo_time` and `lambda_min` parameters are specified, the smallest resolvable
                Eigenvalue is used.
            precision: Number of qubits that defines the precision of long division. The parameter
                sets minimum desired bit precision for the reciprocal. Due to shifting some of
                reciprocals, however, are effectively estimated with higher than this minimum
                specified precision.
            negative_evals: Indicate if negative eigenvalues need to be handled
            evo_time: The evolution time.  This parameter scales the Eigenvalues in the phase
                estimation onto the range (0,1] ( (-0.5,0.5] for negative Eigenvalues ).
            lambda_min: The smallest expected eigenvalue
        """

        super().__init__()
        self._negative_evals = negative_evals
        self._scale = scale
        self._precision = precision
        self._evo_time = evo_time
        self._lambda_min = lambda_min
        self._circuit = None
        self._ev = None
        self._rec = None
        self._anc = None
        self._reg_size = 0
        self._neg_offset = 0
        self._n = 0
        self._num_ancillae = None
        self._a = None
        self._b0 = None
        self._anc1 = None
        self._z = None
        self._c = None

    def sv_to_resvec(self, statevector, num_q):
        half = int(len(statevector) / 2)
        sv_good = statevector[half:]
        vec = np.array([])
        for i in range(2 ** num_q):
            vec = np.append(vec, sum(x for x in sv_good[i::2 ** num_q]))
        return vec

    def _ld_circuit(self):

        def subtract(a, b, b0, c, z, r, rj, n):
            qc = QuantumCircuit(a, b0, b, c, z, r)
            qc2 = QuantumCircuit(a, b0, b, c, z, r)

            def subtract_in(qc, a, b, b0, c, z, r, n):  # pylint: disable=unused-argument
                """subtraction realized with ripple carry adder"""

                def maj(p, a, b, c):
                    p.cx(c, b)
                    p.cx(c, a)
                    p.ccx(a, b, c)

                def uma(p, a, b, c):
                    p.ccx(a, b, c)
                    p.cx(c, a)
                    p.cx(a, b)

                for i in range(n):
                    qc.x(a[i])
                maj(qc, c[0], a[0], b[n - 2])

                for i in range(n - 2):
                    maj(qc, b[n - 2 - i + self._neg_offset],
                        a[i + 1], b[n - 3 - i + self._neg_offset])

                maj(qc, b[self._neg_offset + 0], a[n - 1], b0[0])
                qc.cx(a[n - 1], z[0])
                uma(qc, b[self._neg_offset + 0], a[n - 1], b0[0])

                for i in range(2, n):
                    uma(qc, b[self._neg_offset + i - 1], a[n - i], b[self._neg_offset + i - 2])

                uma(qc, c[0], a[0], b[n - 2 + self._neg_offset])

                for i in range(n):
                    qc.x(a[i])

                qc.x(z[0])

            def u_maj(p, a, b, c, r):
                p.ccx(c, r, b)
                p.ccx(c, r, a)
                p.mct([r, a, b], c, None, mode='noancilla')

            def u_uma(p, a, b, c, r):
                p.mct([r, a, b], c, None, mode='noancilla')
                p.ccx(c, r, a)
                p.ccx(a, r, b)

            def unsubtract(qc2, a, b, b0, c, z, r, n):
                """controlled inverse subtraction to uncompute the registers(when
                the result of the subtraction is negative)"""

                for i in range(n):
                    qc2.cx(r, a[i])
                u_maj(qc2, c[0], a[0], b[n - 2], r)

                for i in range(n - 2):
                    u_maj(qc2, b[n - 2 - i + self._neg_offset],
                          a[i + 1], b[n - 3 - i + self._neg_offset], r)

                u_maj(qc2, b[self._neg_offset + 0], a[n - 1], b0[0], r)
                qc2.ccx(a[n - 1], r, z[0])
                u_uma(qc2, b[self._neg_offset + 0], a[n - 1], b0[0], r)

                for i in range(2, n):
                    u_uma(qc2, b[self._neg_offset + i - 1],
                          a[n - i], b[self._neg_offset + i - 2], r)

                u_uma(qc2, c[0], a[0], b[n - 2 + self._neg_offset], r)

                for i in range(n):
                    qc2.cx(r, a[i])

                un_qc = qc2.mirror()
                un_qc.cx(r, z[0])
                return un_qc

            # assembling circuit for controlled subtraction
            subtract_in(qc, a, b, b0, c, z, r[rj], n)
            qc.x(a[n - 1])
            qc.cx(a[n - 1], r[rj])
            qc.x(a[n - 1])

            qc.x(r[rj])
            qc += unsubtract(qc2, a, b, b0, c, z, r[rj], n)
            qc.x(r[rj])

            return qc

        def shift_to_one(qc, b, anc, n):
            """controlled bit shifting for the initial alignment of the most
            significant bits """

            for i in range(n - 2):            # set all the anc1 qubits to 1
                qc.x(anc[i])

            for j2 in range(n - 2):           # if msb is 1, change ancilla j2 to 0
                qc.cx(b[0 + self._neg_offset], anc[j2])
                for i in np.arange(0, n - 2):
                    i = int(i)              # which activates shifting with the 2 Toffoli gates
                    qc.ccx(anc[j2], b[i + 1 + self._neg_offset], b[i + self._neg_offset])
                    qc.ccx(anc[j2], b[i + self._neg_offset], b[i + 1 + self._neg_offset])

            for i in range(n - 2):            # negate all the ancilla
                qc.x(anc[i])

        def shift_one_left(qc, b, n):
            for i in np.arange(n - 1, 0, -1):
                i = int(i)
                qc.cx(b[i - 1], b[i])
                qc.cx(b[i], b[i - 1])

        def shift_one_leftc(qc, b, ctrl, n):
            for i in np.arange(n - 2, 0, -1):
                i = int(i)
                qc.ccx(ctrl, b[i - 1], b[i])
                qc.ccx(ctrl, b[i], b[i - 1])
            return qc

        def shift_one_rightc(qc, b, ctrl, n):
            for i in np.arange(0, n - 1):
                i = int(i)
                qc.ccx(ctrl, b[n - 2 - i + self._neg_offset], b[n - 1 - i + self._neg_offset])
                qc.ccx(ctrl, b[n - 1 - i + self._neg_offset], b[n - 2 - i + self._neg_offset])

        # executing long division:
        self._circuit.x(self._a[self._n - 2])
        # initial alignment of most significant bits
        shift_to_one(self._circuit, self._ev, self._anc1, self._n)

        for rj in range(self._precision):  # iterated subtraction and shifting
            self._circuit += subtract(self._a, self._ev, self._b0, self._c,
                                      self._z, self._rec, rj, self._n)
            shift_one_left(self._circuit, self._a, self._n)

        for ish in range(self._n - 2):  # unshifting due to initial alignment
            shift_one_leftc(self._circuit, self._rec, self._anc1[ish],
                            self._precision + self._num_ancillae)
            self._circuit.x(self._anc1[ish])
            shift_one_rightc(self._circuit, self._ev, self._anc1[ish], self._num_ancillae)
            self._circuit.x(self._anc1[ish])

    def _rotation(self):
        qc = self._circuit
        rec_reg = self._rec
        ancilla = self._anc

        if self._negative_evals:
            for i in range(0, self._precision + self._num_ancillae):
<<<<<<< HEAD
                qc.cu3(self._scale * 2 ** (-i), 0, 0, rec_reg[i], ancilla)
            qc.cu3(2 * np.pi, 0, 0, self._ev[0], ancilla)  # correcting the sign
=======
                qc.cu(self._scale * 2 ** (-i), 0, 0, 0, rec_reg[i], ancilla)
            qc.cry(2 * np.pi, self._ev[0], ancilla)  # correcting the sign
>>>>>>> 425ce3cf
        else:
            for i in range(0, self._precision + self._num_ancillae):
                qc.cu3(self._scale * 2 ** (-i), 0, 0, rec_reg[i], ancilla)

        self._circuit = qc
        self._rec = rec_reg
        self._anc = ancilla

    def construct_circuit(self, mode, register=None, circuit=None):
        """Construct the Long Division Rotation circuit.

        Args:
            mode (str): construction mode, 'matrix' not supported
            register (QuantumRegister): input register, typically output register of Eigenvalues
            circuit (QuantumCircuit): Quantum Circuit or None
        Returns:
            QuantumCircuit: containing the Long Division Rotation circuit.
        Raises:
            NotImplementedError: mode not supported
        """

        if mode == 'matrix':
            raise NotImplementedError('The matrix mode is not supported.')
        self._ev = register

        if self._scale == 0:
            self._scale = 2**-len(register)

        if self._negative_evals:
            self._neg_offset = 1

        self._num_ancillae = len(self._ev) - self._neg_offset
        if self._num_ancillae < 3:
            self._num_ancillae = 3
        if self._negative_evals is True:
            if self._num_ancillae < 4:
                self._num_ancillae = 4

        self._n = self._num_ancillae + 1

        if self._precision is None:
            self._precision = self._num_ancillae

        self._a = QuantumRegister(self._n, 'one')  # register storing 1
        self._b0 = QuantumRegister(1, 'b0')  # extension of b - required by subtraction
        # ancilla for the initial shifting
        self._anc1 = QuantumRegister(self._num_ancillae - 1, 'algn_anc')
        self._z = QuantumRegister(1, 'z')  # subtraction overflow
        self._c = QuantumRegister(1, 'c')  # carry
        # reciprocal result
        self._rec = QuantumRegister(self._precision + self._num_ancillae, 'res')
        self._anc = QuantumRegister(1, 'anc')
        qc = QuantumCircuit(self._a, self._b0, self._ev, self._anc1, self._c,
                            self._z, self._rec, self._anc)

        self._circuit = qc
        self._ld_circuit()
        self._rotation()

        return self._circuit<|MERGE_RESOLUTION|>--- conflicted
+++ resolved
@@ -247,13 +247,8 @@
 
         if self._negative_evals:
             for i in range(0, self._precision + self._num_ancillae):
-<<<<<<< HEAD
-                qc.cu3(self._scale * 2 ** (-i), 0, 0, rec_reg[i], ancilla)
-            qc.cu3(2 * np.pi, 0, 0, self._ev[0], ancilla)  # correcting the sign
-=======
                 qc.cu(self._scale * 2 ** (-i), 0, 0, 0, rec_reg[i], ancilla)
             qc.cry(2 * np.pi, self._ev[0], ancilla)  # correcting the sign
->>>>>>> 425ce3cf
         else:
             for i in range(0, self._precision + self._num_ancillae):
                 qc.cu3(self._scale * 2 ** (-i), 0, 0, rec_reg[i], ancilla)
