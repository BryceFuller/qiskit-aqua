--- conflicted
+++ resolved
@@ -388,10 +388,6 @@
 
         # rotate by pi to fix sign for negative evals
         if self._negative_evals:
-<<<<<<< HEAD
-            qc.cu3(2 * np.pi, 0, 0, self._ev[0], self._anc[0])
-=======
             qc.cry(2 * np.pi, self._ev[0], self._anc[0])
->>>>>>> 425ce3cf
         self._circuit = qc
         return self._circuit