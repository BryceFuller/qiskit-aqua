# This code is part of Qiskit.
#
# (C) Copyright IBM 2018, 2020.
#
# This code is licensed under the Apache License, Version 2.0. You may
# obtain a copy of this license in the LICENSE.txt file in the root directory
# of this source tree or at http://www.apache.org/licenses/LICENSE-2.0.
#
# Any modifications or derivative works of this code must retain this
# copyright notice, and modified files need to carry a notice indicating
# that they have been altered from the originals.

""" controlled circuit """

import numpy as np
from qiskit.circuit import QuantumCircuit
from qiskit.converters import circuit_to_dag, dag_to_circuit
from qiskit.transpiler.passes import Unroller


# pylint: disable=invalid-name
def apply_cu1(circuit, lam, c, t, use_basis_gates=True):
    """ apply cu1 """
    if use_basis_gates:
        circuit.u1(lam / 2, c)
        circuit.cx(c, t)
        circuit.u1(-lam / 2, t)
        circuit.cx(c, t)
        circuit.u1(lam / 2, t)
    else:
        circuit.cu1(lam, c, t)


def apply_cu3(circuit, theta, phi, lam, c, t, use_basis_gates=True):
    """ apply cu3 """
    if use_basis_gates:
        circuit.u1((lam + phi) / 2, c)
        circuit.u1((lam - phi) / 2, t)
        circuit.cx(c, t)
        circuit.u3(-theta / 2, 0, -(phi + lam) / 2, t)
        circuit.cx(c, t)
        circuit.u3(theta / 2, phi, 0, t)
    else:
        circuit.cu3(theta, phi, lam, c, t)


# pylint: disable=invalid-name
def apply_ccx(circuit, a, b, c, use_basis_gates=True):
    """ apply ccx """
    if use_basis_gates:
<<<<<<< HEAD
        circuit.u2(0, np.pi, c)
        circuit.cx(b, c)
        circuit.u1(-np.pi / 4, c)
        circuit.cx(a, c)
        circuit.u1(np.pi / 4, c)
        circuit.cx(b, c)
        circuit.u1(-np.pi / 4, c)
        circuit.cx(a, c)
        circuit.u1(np.pi / 4, b)
        circuit.u1(np.pi / 4, c)
        circuit.u2(0, np.pi, c)
        circuit.cx(a, b)
        circuit.u1(np.pi / 4, a)
        circuit.u1(-np.pi / 4, b)
=======
        circuit.h(c)
        circuit.cx(b, c)
        circuit.tdg(c)
        circuit.cx(a, c)
        circuit.t(c)
        circuit.cx(b, c)
        circuit.tdg(c)
        circuit.cx(a, c)
        circuit.t(b)
        circuit.t(c)
        circuit.h(c)
        circuit.cx(a, b)
        circuit.t(a)
        circuit.tdg(b)
>>>>>>> 425ce3cf
        circuit.cx(a, b)
    else:
        circuit.ccx(a, b, c)


def get_controlled_circuit(circuit, ctl_qubit, tgt_circuit=None, use_basis_gates=True):
    """
    Construct the controlled version of a given circuit.

    Args:
        circuit (QuantumCircuit) : the base circuit
        ctl_qubit (Qubit) : the control qubit to use
        tgt_circuit (QuantumCircuit) : the target controlled circuit to be modified in-place
        use_basis_gates (bool) : boolean flag to indicate whether or not
                                only basis gates should be used

    Return:
        QuantumCircuit: a QuantumCircuit object with the base circuit being controlled by ctl_qubit
    Raises:
        RuntimeError: unexpected operation
    """
    if tgt_circuit is not None:
        qc = tgt_circuit
    else:
        qc = QuantumCircuit()

    # get all the qubits and clbits
    qregs = circuit.qregs
    qubits = []
    for qreg in qregs:
        if not qc.has_register(qreg):
            qc.add_register(qreg)
        qubits.extend(qreg)
    cregs = circuit.cregs
    clbits = []
    for creg in cregs:
        if not qc.has_register(creg):
            qc.add_register(creg)
        clbits.extend(creg)

    # get all operations
    unroller = Unroller(basis=['u1', 'u2', 'u3', 'cx'])
    ops = dag_to_circuit(unroller.run(circuit_to_dag(circuit))).data

    # process all basis gates to add control
    if not qc.has_register(ctl_qubit.register):
        qc.add_register(ctl_qubit.register)
    for op in ops:
        if op[0].name == 'id':
            apply_cu3(qc, 0, 0, 0, ctl_qubit, op[1][0], use_basis_gates=use_basis_gates)
        elif op[0].name == 'u1':
            apply_cu1(qc, *op[0].params, ctl_qubit, op[1][0], use_basis_gates=use_basis_gates)
        elif op[0].name == 'u2':
            apply_cu3(qc, np.pi / 2, *op[0].params,
                      ctl_qubit, op[1][0], use_basis_gates=use_basis_gates)
        elif op[0].name == 'u3':
            apply_cu3(qc, *op[0].params, ctl_qubit, op[1][0], use_basis_gates=use_basis_gates)
        elif op[0].name == 'cx':
            apply_ccx(qc, ctl_qubit, op[1][0], op[1][1], use_basis_gates=use_basis_gates)
        elif op[0].name == 'measure':
            qc.measure(op[1], op[2])
        elif op[0].name == 'barrier':
            qc.barrier(op[1])
        else:
            raise RuntimeError('Unexpected operation {}.'.format(op[0].name))

    return qc<|MERGE_RESOLUTION|>--- conflicted
+++ resolved
@@ -48,22 +48,6 @@
 def apply_ccx(circuit, a, b, c, use_basis_gates=True):
     """ apply ccx """
     if use_basis_gates:
-<<<<<<< HEAD
-        circuit.u2(0, np.pi, c)
-        circuit.cx(b, c)
-        circuit.u1(-np.pi / 4, c)
-        circuit.cx(a, c)
-        circuit.u1(np.pi / 4, c)
-        circuit.cx(b, c)
-        circuit.u1(-np.pi / 4, c)
-        circuit.cx(a, c)
-        circuit.u1(np.pi / 4, b)
-        circuit.u1(np.pi / 4, c)
-        circuit.u2(0, np.pi, c)
-        circuit.cx(a, b)
-        circuit.u1(np.pi / 4, a)
-        circuit.u1(-np.pi / 4, b)
-=======
         circuit.h(c)
         circuit.cx(b, c)
         circuit.tdg(c)
@@ -78,7 +62,6 @@
         circuit.cx(a, b)
         circuit.t(a)
         circuit.tdg(b)
->>>>>>> 425ce3cf
         circuit.cx(a, b)
     else:
         circuit.ccx(a, b, c)
