--- conflicted
+++ resolved
@@ -45,19 +45,11 @@
         if pauli.x[qubit_idx]:
             if pauli.z[qubit_idx]:
                 # Measure Y
-<<<<<<< HEAD
-                circuit.u1(-np.pi / 2, qr[qubit_idx])  # sdg
-                circuit.u2(0.0, pi, qr[qubit_idx])  # h
-            else:
-                # Measure X
-                circuit.u2(0.0, pi, qr[qubit_idx])  # h
-=======
                 circuit.sdg(qr[qubit_idx])  # sdg
                 circuit.h(qr[qubit_idx])  # h
             else:
                 # Measure X
                 circuit.h(qr[qubit_idx])  # h
->>>>>>> 425ce3cf
         if barrier:
             circuit.barrier(qr[qubit_idx])
         circuit.measure(qr[qubit_idx], cr[qubit_idx])
@@ -296,11 +288,7 @@
                 # pauli X
                 if not pauli[1].z[qubit_idx]:
                     if use_basis_gates:
-<<<<<<< HEAD
-                        qc_slice.u2(0.0, pi, state_registers[qubit_idx])
-=======
                         qc_slice.h(state_registers[qubit_idx])
->>>>>>> 425ce3cf
                     else:
                         qc_slice.h(state_registers[qubit_idx])
                 # pauli Y
@@ -369,11 +357,7 @@
                 # pauli X
                 if not pauli[1].z[qubit_idx]:
                     if use_basis_gates:
-<<<<<<< HEAD
-                        qc_slice.u2(0.0, pi, state_registers[qubit_idx])
-=======
                         qc_slice.h(state_registers[qubit_idx])
->>>>>>> 425ce3cf
                     else:
                         qc_slice.h(state_registers[qubit_idx])
                 # pauli Y
