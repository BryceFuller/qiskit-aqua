--- conflicted
+++ resolved
@@ -19,15 +19,10 @@
 from qiskit.aqua.aqua_globals import AquaError
 from qiskit.aqua.operators import Zero, One, CircuitStateFn, StateFn
 from qiskit.aqua.operators.expectations import PauliExpectation
-<<<<<<< HEAD
-from qiskit.aqua.operators.gradients.circuit_gradient_methods.circuit_gradient_method \
-    import CircuitGradientMethod
-from qiskit.aqua.operators.gradients.hessian_base import HessianBase
-=======
 from qiskit.aqua.operators.gradients.circuit_gradients.circuit_gradient \
     import CircuitGradient
 from qiskit.aqua.operators.gradients.derivatives_base import DerivativeBase
->>>>>>> d03e6ce4
+from qiskit.aqua.operators.gradients.hessian_base import HessianBase
 from qiskit.aqua.operators.gradients.gradient import Gradient
 from qiskit.aqua.operators.list_ops import ListOp, ComposedOp, SummedOp, TensoredOp
 from qiskit.aqua.operators.operator_base import OperatorBase
@@ -38,11 +33,7 @@
     """Compute the Hessian of an expected value."""
 
     def __init__(self,
-<<<<<<< HEAD
                  hess_method: Union[str, CircuitGradientMethod] = 'param_shift',
-=======
-                 method: Union[str, CircuitGradient] = 'param_shift',
->>>>>>> d03e6ce4
                  **kwargs):
         r"""
         Args:
@@ -55,33 +46,7 @@
         Raises:
             ValueError: If method != ``fin_diff`` and ``epsilon`` is not None.
         """
-<<<<<<< HEAD
         super().__init__(hess_method)
-=======
-
-        if isinstance(method, CircuitGradient):
-            self._method = method
-        elif method == 'param_shift':
-            from .circuit_gradients import ParamShift
-            self._method = ParamShift()
-
-        elif method == 'fin_diff':
-            from .circuit_gradients import ParamShift
-            if 'epsilon' in kwargs:
-                epsilon = kwargs['epsilon']
-            else:
-                epsilon = 1e-6
-            self._method = ParamShift(analytic=False, epsilon=epsilon)
-
-        elif method == 'lin_comb':
-            from .circuit_gradients import LinComb
-            self._method = LinComb()
-
-        else:
-            raise ValueError("Unrecognized input provided for `method`. Please provide"
-                             " a CircuitGradient object or one of the pre-defined string"
-                             " arguments: {'param_shift', 'fin_diff', 'lin_comb'}. ")
->>>>>>> d03e6ce4
 
     def convert(self,
                 operator: OperatorBase,
