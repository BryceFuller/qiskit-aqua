# -*- coding: utf-8 -*-

# This code is part of Qiskit.
#
# (C) Copyright IBM 2020.
#
# This code is licensed under the Apache License, Version 2.0. You may
# obtain a copy of this license in the LICENSE.txt file in the root directory
# of this source tree or at http://www.apache.org/licenses/LICENSE-2.0.
#
# Any modifications or derivative works of this code must retain this
# copyright notice, and modified files need to carry a notice indicating
# that they have been altered from the originals.

"""The module to compute the state gradient with the parameter shift rule."""
from typing import Optional, Callable, Union, List, Tuple
import logging
from functools import partial, reduce
import numpy as np
from copy import deepcopy


from ...list_ops.list_op import ListOp
from ...list_ops.summed_op import SummedOp
from ...list_ops.composed_op import ComposedOp


from qiskit.circuit import Parameter, ParameterVector, ParameterExpression
from qiskit.aqua.operators import OperatorBase
from ..gradient_base import GradientBase


class GradientParamShift(GradientBase):
    """Compute the gradient d⟨ψ(ω)|O(θ)|ψ(ω)〉/ dω with the parameter shift method."""

    def convert(self,
                operator: OperatorBase,
                params: Optional[Union[Parameter, ParameterVector, List[Parameter]]] = None,
                analytic: bool = True
                ) -> OperatorBase:
        """
        Args:
            operator: The operator corresponding to our quantum state we are taking the
                gradient of: |ψ(ω)〉
            params: The parameters we are taking the gradient wrt: ω
            analytic: If True use the parameter shift rule to compute analytic gradients,
                      else use a finite difference approach

        Returns:
            ListOp where the ith operator corresponds to the gradient wrt params[i]
        """

        # TODO Look through state and decompose gates which cannot be evaluated with the parameter
        # shift rule. This seems like it could be it's own converter??
        # decomposed_state = self.decompose_to_two_unique_eigenval(state_operator, params)

        # TODO Note to above --> all are pi/2
        # parameter_shift will return a ListOp of the same size as params
        # one SummedOp per parameter.
        if analytic:
            return self.parameter_shift(operator, params)
            #TODO move the logic for parameter shifting from gradient_base here
        else:
            pass
            # TODO add finite difference

    def parameter_shift(self,
                        operator: OperatorBase,
                        params: Union[Parameter, ParameterVector, List]) -> OperatorBase:

        r"""
        Args:
            operator: the operator containing circuits we are taking the derivative of
            params: The parameters (ω) we are taking the derivative with respect to. If
                    a ParameterVector is provided, each parameter will be shifted.
        Returns:
            param_shifted_op: A ListOp of SummedOps corresponding to [r*(V(ω_i + π/2) - V(ω_i - π/2)) for w_i in params]
        """
        if isinstance(params, (ParameterVector, List)):
            param_grads = [self.parameter_shift(operator, param) for param in params]
            absent_params = [params[i] for i, grad_ops in enumerate(param_grads) if grad_ops is None]
            if len(absent_params) > 0:
                raise ValueError("The following parameters do not appear in the provided operator: ", absent_params)
            return ListOp(absent_params)

        # by this point, it's only one parameter
        param = params

        if not isinstance(param, Parameter):
            raise ValueError
        if isinstance(operator, ListOp) and not isinstance(operator, ComposedOp):
            return_op = operator.traverse(partial(self.parameter_shift, params=param))

            # Remove any branch of the tree where the relevant parameter does not occur
            trimmed_oplist = [op for op in return_op.oplist if op is not None]
            # If all branches are None, remove the parent too
            if len(trimmed_oplist) == 0:
                return None
            # Rebuild the operator with the trimmed down oplist
            properties = {'coeff': return_op._coeff, 'abelian': return_op._abelian}
            if return_op.__class__ == ListOp:
                properties['combo_fn'] = return_op.combo_fn
            return return_op.__class__(oplist=trimmed_oplist, **properties)

        else:

            circs = self.get_unique_circuits(operator)

            if len(circs) > 1:
                # Understand how this happens
                raise Error
            elif len(circs) == 0:
                print("No circuits found in: ", operator)
                return operator
            circ = circs[0]

            if param not in circ._parameter_table:
                return None

            shifted_ops = []
            for i in range(len(circ._parameter_table[param])):
                # Implement the gradient for this particular rotation.
                # Here is where future logic will go that decomposes more
                # complicated rotations
                pshift_op = deepcopy(operator)
                mshift_op = deepcopy(operator)

                # We need the circuit objects of the newly instantiated operators
                pshift_circ = self.get_unique_circuits(pshift_op)[0]
                mshift_circ = self.get_unique_circuits(mshift_op)[0]

                pshift_gate = pshift_circ._parameter_table[param][i][0]
                mshift_gate = mshift_circ._parameter_table[param][i][0]

                # TODO here chain rule parameter shift

<<<<<<< HEAD
                pshift_index = pshift_gate.params.index(param)
                mshift_index = mshift_gate.params.index(param)
                print(pshift_gate.params.index(param))
                print(pshift_index)
=======
                assert len(pshift_gate.params) == 1, "Circuit was not properly decomposed"
>>>>>>> 68a9b8dd

                #The parameter could be a parameter expression
                p_param = pshift_gate.params[0]
                m_param = mshift_gate.params[0]

                # TODO: Add check that asserts a NotImplementedError if gate is not a standard qiskit gate.
                # Assumes the gate is a pauli rotation!
                shift_constant = 0.5

                pshift_gate.params[0] = (p_param + (np.pi / (4*shift_constant)))
                mshift_gate.params[0] = (m_param - (np.pi / (4*shift_constant)))

                shifted_op = shift_constant * (pshift_op - mshift_op)

                # If the rotation angle is actually a parameter expression of param, then handle the chain rule
                if pshift_gate.params[0] != param and isinstance(pshift_gate.params[0], ParameterExpression):
                        expr_grad = self.parameter_expression_grad(pshift_gate.params[0], param)
                        shifted_op *= expr_grad

                shifted_ops.append(shifted_op)

            return shifted_op.reduce()
            #return SummedOp(shifted_ops).reduce()
<|MERGE_RESOLUTION|>--- conflicted
+++ resolved
@@ -134,14 +134,7 @@
 
                 # TODO here chain rule parameter shift
 
-<<<<<<< HEAD
-                pshift_index = pshift_gate.params.index(param)
-                mshift_index = mshift_gate.params.index(param)
-                print(pshift_gate.params.index(param))
-                print(pshift_index)
-=======
                 assert len(pshift_gate.params) == 1, "Circuit was not properly decomposed"
->>>>>>> 68a9b8dd
 
                 #The parameter could be a parameter expression
                 p_param = pshift_gate.params[0]
