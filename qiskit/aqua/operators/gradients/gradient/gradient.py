--- conflicted
+++ resolved
@@ -208,10 +208,10 @@
         elif isinstance(operator, ListOp):
             grad_ops = [self.autograd(op, param, method) for op in operator.oplist]
 
-            # Note that this check to see if the ListOp has a default combo_fn
+            # Note: this check to see if the ListOp has a default combo_fn
             # will fail if the user manually specifies the default combo_fn.
             # I.e operator = ListOp([...], combo_fn=lambda x:x) will not pass this check and
-            # later on jax will try to differentiate it and fail.
+            # later on jax will try to differentiate it and raise an error.
             # An alternative is to check the byte code of the operator's combo_fn against the
             # default one.
             # This will work but look very ugly and may have other downsides I'm not aware of
@@ -225,20 +225,12 @@
             if operator.grad_combo_fn:
                 grad_combo_fn = operator.grad_combo_fn
             else:
-<<<<<<< HEAD
-
-                #raise Warning('This automatic differentiation function is based on JAX. Please use import '
-                #              'jax.numpy as jnp instead of import numpy as np when defining a combo_fn.')
-                grad_combo_fn = jit(grad(operator._combo_fn, holomorphic=True))
-
-            # ---------------------------------------------------------------------
-=======
+
                 try:
                     grad_combo_fn = jit(grad(operator._combo_fn, holomorphic=True))
                 except Exception:
                     raise TypeError('This automatic differentiation function is based on JAX. Please use import '
                               'jax.numpy as jnp instead of import numpy as np when defining a combo_fn.')
->>>>>>> fb37035c
 
             # f(g_1(x), g_2(x)) --> df/dx = df/dg_1 dg_1/dx + df/dg_2 dg_2/dx
             return ListOp([ListOp(operator.oplist, combo_fn=grad_combo_fn), ListOp(grad_ops)],
