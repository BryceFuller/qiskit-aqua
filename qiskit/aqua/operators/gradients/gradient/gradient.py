--- conflicted
+++ resolved
@@ -216,8 +216,7 @@
                 return SummedOp(oplist=grad_ops)
             elif isinstance(operator, TensoredOp):
                 return TensoredOp(oplist=grad_ops)
-
-<<<<<<< HEAD
+              
             if operator.grad_combo_fn:
                 grad_combo_fn = operator.grad_combo_fn
             else:
@@ -365,78 +364,7 @@
         for key in keys:
             expr_grad += sy.Derivative(expr, key).doit()
         return ParameterExpression(param_expr._parameter_symbols, expr = expr_grad)
-=======
-            # NOTE! This will totally break if you try to pass a DictStateFn through a combo_fn
-            # (for example, using probability gradients)
-            # I think this is a problem more generally, not just in this subroutine.
-            grad_combo_fn = self.get_grad_combo_fn(operator)
-            return ListOp(oplist=operator.oplist+grad_ops, combo_fn=grad_combo_fn)
-
-        elif isinstance(operator, StateFn):
-            if operator._is_measurement:
-                raise Exception  # TODO raise proper error!
-                # Doesn't make sense to have a StateFn measurement
-                # at the end of the tree.
-        else:
-            print(type(operator))
-            print(operator)
-            # TODO raise proper error!
-            raise Exception("Control Flow should never have reached this point")
-            # This should never happen. The base case in our traversal is reaching a ComposedOp or
-            # a StateFn. If a leaf of the computational graph is not one of these two, then the
-            # original operator we are trying to differentiate is not an expectation value or a
-            # state. Thus it's not clear what the user wants.
-
-    def get_grad_combo_fn(self, operator: ListOp) -> Callable:
-        """Get the derivative of the operator combo_fn.
-
-        Args:
-            operator: The operator for whose combo_fn we want to get the gradient.
-
-        Returns:
-            function which evaluates the partial gradient of operator._combo_fn
-            with respect to each element of operator.oplist
-
-        Raises:
-            Exception: If the operator is a ``ComposedOp``.
-            Exception: If the gradient combo function could be differentiated.
-        """
-        if isinstance(operator, ComposedOp):
-            # TODO don't raise bare exception, use e.g. TypeError or AquaError
-            raise Exception("FIGURE OUT HOW THIS CODE WAS REACHED")
-
-        n = len(operator.oplist)
-        indices = list(range(n))
-
-        # jax needs the combo_fn to have n inputs, rather than a list of n inputs
-        def wrapped_combo_fn(*x):
-            return operator._combo_fn(list(x))
-
-        try:
-            grad_combo_fn = jit(grad(wrapped_combo_fn, indices))
-            # TODO remove this!
-            # Test to see if the grad function breaks for a trivial input
-            # grad_combo_fn(*([0] * n))
-        except Exception:
-            # TODO don't raise bare exception!!
-            raise Exception("An error occurred when attempting to differentiate a combo_fn")
-
-        # ops will be the concatenation of the original oplist with the gradients
-        # of each operator in the original oplist.
-        # If your original ListOp contains k elements, then ops will have length 2k.
-        def chain_rule_combo_fn(ops, grad_combo_fn):
-            # Get the first half of the values in ops and convert them to floats (or jax breaks)
-            opvals = [np.float(np.real(val)) for val in ops[:int(len(ops)/2)]]
-            # Get the derivatives of each op in oplist w.r.t the relevant parameter
-            derivs = [np.float(np.real(val)) for val in ops[int(len(ops)/2):]]
-            # Get the partial derivatives of the combo_fn with respect to each op in oplist
-            pderivs = [partial.tolist() for partial in grad_combo_fn(*opvals)]
-            # return the dot product to compute the final derivative of the operator with
-            # respect to the specified parameter.
-            return np.dot(pderivs, derivs)
-
-        return partial(chain_rule_combo_fn, grad_combo_fn=grad_combo_fn)
->>>>>>> 68a9b8dd
+
 
     def _get_gates_for_param(self,
                              param: ParameterExpression,
