# -*- coding: utf-8 -*-

# This code is part of Qiskit.
#
# (C) Copyright IBM 2020.
#
# This code is licensed under the Apache License, Version 2.0. You may
# obtain a copy of this license in the LICENSE.txt file in the root directory
# of this source tree or at http://www.apache.org/licenses/LICENSE-2.0.
#
# Any modifications or derivative works of this code must retain this
# copyright notice, and modified files need to carry a notice indicating
# that they have been altered from the originals.

"""The base interface for Aqua's gradient."""
from collections.abc import Iterable
from functools import partial
from typing import Optional, Union, List, Callable
import numpy as np
import sympy as sy
from jax import grad, jit

from qiskit import QuantumCircuit
from qiskit.circuit import ParameterExpression, Parameter, ParameterVector, Instruction
from qiskit.aqua import AquaError

from qiskit.aqua.operators import (
    OperatorBase, ListOp, SummedOp, ComposedOp, TensoredOp, CircuitOp, CircuitStateFn, StateFn, DictStateFn,
    VectorStateFn, Zero, One, DictToCircuitSum
)

from .gradient_lin_comb import GradientLinComb
from .gradient_param_shift import GradientParamShift

from ..gradient_base import GradientBase

# Structure:
#     - grads = []
#     - For param in params:
#         - Get Grad of ComboFn (trivial if sum or Identity)
#         - If operator has measurement
#             - If param in state (potentially within a parameter expression)
#                 - StateGradient
#             - Else OperatorGradient (potentially within a parameter expression)
#         - Else ProbabilityGradient (potentially within a parameter expression)

#         - If param was in param_expr:
#             - grads.append(dOperator/d_param_expr * d_param_expr)
#         - Else grads.append(dOperator/d_param)

#     Return ListOp[grads]


class Gradient(GradientBase):
    """Convert an operator expression to the first-order gradient."""

    # TODO the arguments shouldn't differ, all additional parameters should go to the initializer
    # pylint: disable=arguments-differ
    def convert(self,
                operator: OperatorBase,
                params: Optional[Union[ParameterVector, Parameter]] = None,
                method: str = 'param_shift'
                ) -> OperatorBase:
        r"""
        Args:
            operator: The operator we are taking the gradient of
            params: The parameters we are taking the gradient with respect to.
            method: The method used to compute the state/probability gradient. Can be either
                ``'param_shift'`` or ``'lin_comb'`` or ``'fin_diff'``. Deprecated for observable gradient.

        Returns:
            An operator whose evaluation yields the Gradient.

        Raises:
            ValueError: If ``params`` contains a parameter not present in ``operator``.
        """
        # grad_combo_fn: Gradient for a custom operator combo_fn. The gradient for a standard
        #     ``ListOp`` or SymPy combo_fn is automatically computed.

        # TODO where is the param = None case handled?
        if isinstance(params, (ParameterVector, List)):
            param_grads = [self.convert(operator, param) for param in params]
            # If autograd returns None, then the corresponding parameter was probably not present
            # in the operator. This needs to be looked at more carefully as other things can
            # probably trigger a return of None.
            absent_params = [params[i]
                             for i, grad_ops in enumerate(param_grads) if grad_ops is None]
            if len(absent_params) > 0:
                raise ValueError(
                    "The following parameters do not appear in the provided operator: ",
                    absent_params
                    )
            return ListOp(param_grads)

        param = params

        return self.autograd(operator, param, method)

    def autograd(self,
                 operator: OperatorBase,
                 params: Union[ParameterExpression, ParameterVector, List[ParameterExpression]],
                 method: str = 'param_shift'
                 ) -> OperatorBase:
        """TODO

        Args:
            operator: TODO
            params: TODO
            method: TODO

        Returns:
            TODO

        Raises:
            ValueError: If ``params`` contains a parameter not present in ``operator``.
            AquaError: If the coefficent of the operator could not be reduced to 1.
            NotImplementedError: If operator is a TensoredOp  # TODO support this
            Exception: Unintended code is reached  # TODO proper warnings and errors
        """
        def is_coeff_one(coeff):
            if isinstance(coeff, ParameterExpression):
                expr = coeff._symbol_expr
                return expr == 1.0
            return coeff == 1

        if isinstance(params, (ParameterVector, List)):
            param_grads = [self.autograd(operator, param, method) for param in params]
            # If autograd returns None, then the corresponding parameter was probably not present
            # in the operator. This needs to be looked at more carefully as other things can
            # probably trigger a return of None.
            absent_params = [params[i]
                             for i, grad_ops in enumerate(param_grads) if grad_ops is None]
            if len(absent_params) > 0:
                raise ValueError(
                    'The following parameters do not appear in the provided operator: ',
                    absent_params
                    )
            return ListOp(param_grads)

        # by this point, it's only one parameter
        param = params

        # Handle Product Rules
        if not is_coeff_one(operator._coeff):
            # Separate the operator from the coefficient
            coeff = operator._coeff
            op = operator/coeff
            # Get derivative of the operator (recursively)
            d_op = self.autograd(op, param, method)
            # ..get derivative of the coeff
            d_coeff = self.parameter_expression_grad(coeff, param)

            if d_op is None:
                # I need this term to evaluate to 0, but it needs to be an OperatorBase type
                # We should find a more elegant solution for this.
                d_op = ~Zero@One
            grad_op = coeff*d_op

            # if the deriv of the coeff is not zero, then apply the product rule
            if d_coeff._symbol_expr != 0:
                grad_op += d_coeff*op

            return grad_op

        # Base Case, you've hit a ComposedOp!
        # Prior to execution, the composite operator was standardized and coefficients were
        # collected. Any operator measurements were converted to Pauli-Z measurements and rotation
        # circuits were applied. Additionally, all coefficients within ComposedOps were collected
        # and moved out front.
        if isinstance(operator, ComposedOp):
            if not is_coeff_one(operator._coeff):
                raise AquaError('Operator pre-processing failed. Coefficients were not properly '
                                'collected inside the ComposedOp.')

            # Do some checks to make sure operator is sensible
            # TODO if this is a sum of circuit state fns - traverse including autograd
            if isinstance(operator[-1], (CircuitStateFn, CircuitOp)):
                # TODO check if CircuitOp/ CircuitStateFn
                pass
                # Do some checks and decide how you're planning on taking the gradient.
                # for now we do param shift

            elif isinstance(operator[-1], (VectorStateFn, DictStateFn)):
                operator[-1] = DictToCircuitSum().convert(operator[-1])
                # Do LCU logic # TODO what's that?
            else:
                raise TypeError('Gradients only support operators whose states are either '
                                'CircuitStateFn, DictStateFn, or VectorStateFn.')

            if method == 'param_shift':
                return GradientParamShift().convert(operator, param)
            elif method == 'fin_diff':
                return GradientParamShift().convert(operator, param, analytic=False)
                # return self.parameter_shift(operator, param)
            elif method == 'lin_comb':
                return GradientLinComb().convert(operator, param)
                # @CHRISTA, here is where you'd check if you need to
                # decompose some operator into circuits or do
                # something other than the parameter shift rule. # TODO is this what I need?

        # This is the recursive case where the chain rule is handled
        elif isinstance(operator, ListOp):
            grad_ops = [self.autograd(op, param, method) for op in operator.oplist]

            # Note that this check to see if the ListOp has a default combo_fn
            # will fail if the user manually specifies the default combo_fn.
            # I.e operator = ListOp([...], combo_fn=lambda x:x) will not pass this check and
            # later on jax will try to differentiate it and fail.
            # An alternative is to check the byte code of the operator's combo_fn against the
            # default one.
            # This will work but look very ugly and may have other downsides I'm not aware of
            if operator._combo_fn == ListOp([])._combo_fn:
                print("default combo fn")
                return ListOp(oplist=grad_ops)
            elif isinstance(operator, SummedOp):
                print("SummedOp combo fn")
                return SummedOp(oplist=grad_ops)
            elif isinstance(operator, TensoredOp):
                return TensoredOp(oplist=grad_ops)
            # else:
            #     raise NotImplementedError
            #     # TODO!

            # NOTE! This will totally break if you try to pass a DictStateFn through a combo_fn
            # (for example, using probability gradients)
            # I think this is a problem more generally, not just in this subroutine.
            grad_combo_fn = self.get_grad_combo_fn(operator)
            return ListOp(oplist=operator.oplist+grad_ops, combo_fn=grad_combo_fn) # TODO why operator.oplist? -> only grad_ops

        elif isinstance(operator, StateFn):
            if operator._is_measurement:
                raise Exception  # TODO raise proper error!
                # Doesn't make sense to have a StateFn measurement
                # at the end of the tree.
        else:
            print(type(operator))
            print(operator)
            # TODO raise proper error!
            raise Exception("Control Flow should never have reached this point")
            # This should never happen. The base case in our traversal is reaching a ComposedOp or
            # a StateFn. If a leaf of the computational graph is not one of these two, then the
            # original operator we are trying to differentiate is not an expectation value or a
            # state. Thus it's not clear what the user wants.

    def get_grad_combo_fn(self, operator: ListOp) -> Callable:
        """Get the derivative of the operator combo_fn.

        Args:
            operator: The operator for whose combo_fn we want to get the gradient.

        Returns:
            function which evaluates the partial gradient of operator._combo_fn
            with respect to each element of operator.oplist

        Raises:
            Exception: If the operator is a ``ComposedOp``.
            Exception: If the gradient combo function could be differentiated.
        """
        if isinstance(operator, ComposedOp):
            # TODO don't raise bare exception, use e.g. TypeError or AquaError
            raise Exception("FIGURE OUT HOW THIS CODE WAS REACHED")

        n = len(operator.oplist)
        indices = list(range(n))

        # jax needs the combo_fn to have n inputs, rather than a list of n inputs
        def wrapped_combo_fn(*x):
            return operator._combo_fn(list(x))

        try:
            grad_combo_fn = jit(grad(wrapped_combo_fn, indices))
            # TODO remove this!
            # Test to see if the grad function breaks for a trivial input
            # grad_combo_fn(*([0] * n))
        except Exception:
            # TODO don't raise bare exception!!
            raise Exception("An error occurred when attempting to differentiate a combo_fn")

        # ops will be the concatenation of the original oplist with the gradients
        # of each operator in the original oplist.
        # If your original ListOp contains k elements, then ops will have length 2k.
        def chain_rule_combo_fn(ops, grad_combo_fn):
            # Get the first half of the values in ops and convert them to floats (or jax breaks)
            opvals = [np.float(np.real(val)) for val in ops[:int(len(ops)/2)]]
            # Get the derivatives of each op in oplist w.r.t the relevant parameter
            derivs = [np.float(np.real(val)) for val in ops[int(len(ops)/2):]]
            # Get the partial derivatives of the combo_fn with respect to each op in oplist
            pderivs = [partial.tolist() for partial in grad_combo_fn(*opvals)]
            # return the dot product to compute the final derivative of the operator with
            # respect to the specified parameter.
            return np.dot(pderivs, derivs)

        return partial(chain_rule_combo_fn, grad_combo_fn=grad_combo_fn)

<<<<<<< HEAD
    # TODO get ParameterExpression in the different gradients
    def parameter_expression_grad(self,
                                param_expr: ParameterExpression,
                                param: Parameter) -> List[Union[sy.Expr, float]]:

        """Get the derivative of a parameter expression w.r.t. the underlying parameter keys.

        Args:
            param_expr: Parameter Expression  # TODO better documentation
            param: Parameter w.r.t. which we want to take the derivative

        Returns:
            List of derivatives of the parameter expression w.r.t. all keys.
        """
        deriv =sy.diff(sy.sympify(str(param_expr)), param)
        
        symbol_map = {}
        symbols = deriv.free_symbols
        
        for s in symbols:
            for p in param_expr.parameters:
                if s.name == p.name:
                    symbol_map[p] = s
                    break

        assert len(symbols) == len(symbol_map), "Unaccounted for symbols!"
        
        return ParameterExpression(symbol_map, deriv)


        """#I don't understand how this function works or what exactly it's trying to do
        expr = param_expr._symbol_expr
        keys = param._parameter_symbols[param]
        expr_grad = 0
        for key in keys:
            expr_grad += sy.Derivative(expr, key)
        return ParameterExpression(param_expr._parameter_symbols, expr = expr_grad)
        #"""

=======
>>>>>>> 18e68eff
    def _get_gates_for_param(self,
                             param: ParameterExpression,
                             qc: QuantumCircuit) -> List[Instruction]:
        # Check if a parameter is used more often than once in a quantum circuit and return a list
        # of quantum circuits which enable independent adding of pi/2 factors without affecting all
        # gates in which the parameters is used.

        # TODO check if param appears in multiple gates of the quantum circuit.
        # TODO deepcopy qc and replace the parameters by independent parameters such that they can
        # be shifted independently by pi/2
        return qc._parameter_table[param]

<|MERGE_RESOLUTION|>--- conflicted
+++ resolved
@@ -292,7 +292,7 @@
 
         return partial(chain_rule_combo_fn, grad_combo_fn=grad_combo_fn)
 
-<<<<<<< HEAD
+
     # TODO get ParameterExpression in the different gradients
     def parameter_expression_grad(self,
                                 param_expr: ParameterExpression,
@@ -332,8 +332,6 @@
         return ParameterExpression(param_expr._parameter_symbols, expr = expr_grad)
         #"""
 
-=======
->>>>>>> 18e68eff
     def _get_gates_for_param(self,
                              param: ParameterExpression,
                              qc: QuantumCircuit) -> List[Instruction]:
