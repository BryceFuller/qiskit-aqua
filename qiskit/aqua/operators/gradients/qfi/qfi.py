# -*- coding: utf-8 -*-

# This code is part of Qiskit.
#
# (C) Copyright IBM 2020.
#
# This code is licensed under the Apache License, Version 2.0. You may
# obtain a copy of this license in the LICENSE.txt file in the root directory
# of this source tree or at http://www.apache.org/licenses/LICENSE-2.0.
#
# Any modifications or derivative works of this code must retain this
# copyright notice, and modified files need to carry a notice indicating
# that they have been altered from the originals.

"""The module for Quantum the Fisher Information."""
from collections.abc import Iterable
from typing import List, Union, Optional
import copy
from copy import deepcopy
from functools import cmp_to_key

import numpy as np
from scipy.linalg import block_diag

from qiskit.circuit import QuantumCircuit, QuantumRegister, Parameter, ParameterVector, ParameterExpression
from qiskit.circuit.library import RYGate, RZGate, RXGate, HGate, XGate, SdgGate, SGate, ZGate
from qiskit.converters import dag_to_circuit, circuit_to_dag
from qiskit.providers import BaseBackend
from qiskit.aqua import QuantumInstance

from qiskit.aqua.operators import OperatorBase, ListOp, CircuitOp, CircuitSampler
from qiskit.aqua.operators.state_fns import StateFn, CircuitStateFn
from qiskit.aqua.operators.operator_globals import I, Z, Y, X, Zero

from ..gradient_base import GradientBase
from ...expectations import PauliExpectation


class QFI(GradientBase):
    r"""Compute the Quantum Fisher Information (QFI) given a pure, parametrized quantum state.

    The QFI is:

        [QFI]kl= Re[〈∂kψ|∂lψ〉−〈∂kψ|ψ〉〈ψ|∂lψ〉] * 4.
    """

    def convert(self,
                operator: OperatorBase,
                params: Optional[Union[Parameter, ParameterVector, List[Parameter]]] = None,
                approx: Optional[str] = None) -> OperatorBase:
        r"""
        Args:
            operator: The operator corresponding to the quantum state |ψ(ω)〉for which we compute the QFI
            params: The parameters we are computing the QFI wrt: ω
            approx: Which approximation of the QFI to use: [None, 'diagonal', 'block_diagonal']

        Returns:
            ListOp[ListOp] where the operator at position k,l corresponds to QFI_kl

        Raises:
            ValueError: If the value for ``approx`` is not supported.
        """

        #TODO: if a ComposedOp is given, try to extract the CircuitStateFn from it and discard
        # the measurement. Throw a warning though. 


        if params is None:
            raise ValueError("No parameters were provided to differentiate")

        if approx is None:
            return self._full_qfi(operator, params)
        elif approx == 'diagonal':
<<<<<<< HEAD
            return self.diagonal_qfi(operator, params)
        elif approx == 'block_diagonal':
            return self.block_diagonal_qfi(operator, params)
=======
            return self._diagonal_qfi(operator)
        elif approx == 'block_diagonal':
            return self._block_diagonal_qfi(operator)
>>>>>>> 01766df8
        else:
            raise ValueError("Unrecognized input provided for approx. Valid inputs are "
                             "[None, 'diagonal', 'block_diagonal'].")

    # TODO discuss naming
    def get_callable(self,
                      operator: OperatorBase,
                      params: Union[Parameter, ParameterVector, List[Parameter]],
                      approx: Optional[str] = None,
                      backend: Optional[Union[BaseBackend, QuantumInstance]] = None) -> callable:
        """
        Get a callable function which provides the respective gradient, Hessian or QFI for given parameter values.
        This callable can be used as gradient function for optimizers.
        Args:
            operator: The operator for which we want to get the gradient, Hessian or QFI.
            params: The parameters with respect to which we are taking the gradient, Hessian or QFI.
            approx: Which approximation of the QFI to use: [None, 'diagonal', 'block_diagonal']
            backend: The quantum backend or QuantumInstance to use to evaluate the gradient, Hessian or QFI.
        Returns:
            callable: Function to compute a gradient, Hessian or QFI for a given parameter array.

        """

        if not backend:
            converter = self.convert(operator, params, approx)
        else:
            if isinstance(backend, QuantumInstance):
                if backend.is_statevector:
                    converter = self.convert(operator, params, approx)
                else:
                    converter = CircuitSampler(backend=backend).convert(self.convert(operator, params, approx))
            else:
                if backend.name().startswith('statevector'):
                    converter = self.convert(operator, params, approx)
                else:
                    converter = CircuitSampler(backend=backend).convert(self.convert(operator, params, approx))
        return lambda p_values: converter.bind_params(dict(zip(params, p_values))).eval()

    def _full_qfi(self, op: OperatorBase,
                  target_params: Union[Parameter, ParameterVector, List] = None) -> ListOp:
        """Generate the operators whose evaluation leads to the full QFI.

        Args:
            op: The operator representing the quantum state for which we compute the QFI.
            target_params: The parameters we are computing the QFI wrt: ω

        Returns:
            Operators which give the QFI. If a parameter appears multiple times, one circuit is
            created per parameterized gates to compute the product rule.

        Raises:
            AquaError: If one of the circuits could not be constructed.
            TypeError: If ``operator`` is an unsupported type.
        """
        # QFI & phase fix observable
        qfi_observable = ~StateFn(4 * Z ^ (I ^ op.num_qubits))
        phase_fix_observable = ~StateFn((X + 1j * Y) ^ (I ^ op.num_qubits))
        # see https://arxiv.org/pdf/quant-ph/0108146.pdf
        # Alternatively, define one operator which computes the QFI with phase fix directly
        # qfi_observable = ~StateFn(Z ^ (I ^ op.num_qubits) - op)

        # Dictionary with the information which parameter is used in which gate
        gates_to_parameters = {}
        # Dictionary which relates the coefficients needed for the QFI for every parameter
        qfi_coeffs = {}
        # Dictionary which relates the gates needed for the QFI for every parameter
        qfi_gates = {}

        if isinstance(op, CircuitStateFn):
            pass
        else:
            raise TypeError('The gradient framework is compatible with states that are given as CircuitStateFn')

        if not isinstance(target_params, Iterable):
            target_params = [target_params]
        state_qc = copy.deepcopy(op.primitive)
        for param in target_params:
            elements = state_qc._parameter_table[param]
            gates_to_parameters[param] = []
            qfi_coeffs[param] = []
            qfi_gates[param] = []
            for element in elements:
                # Get the coefficients and controlled gates (raises an error if the parameterized
                # gate is not supported)
                coeffs_gates = self.gate_gradient_dict(element[0])
                # Get the gates which are parameterized by param
                gates_to_parameters[param].append(element[0])
                c = []
                g = []
                for j, gate_param in enumerate(element[0].params):
                    c.extend(coeffs_gates[j][0])
                    g.extend(coeffs_gates[j][1])
                qfi_coeffs[param].append(c)
                qfi_gates[param].append(g)

        # First, the operators are computed which can compensate for a potential phase-mismatch
        # between target and trained state, i.e.〈ψ|∂lψ〉
        phase_fix_states = []
        qr_work = QuantumRegister(1, 'work_qubit')
        work_q = qr_work[0]
        additional_qubits = ([work_q], [])
        # create a copy of the original state with an additional work_q register
        for param in target_params:
            for m, gates_to_insert_i in enumerate(qfi_gates[param]):
                for k, gate_to_insert_i in enumerate(gates_to_insert_i):
                    grad_state = QuantumCircuit(*state_qc.qregs, qr_work)
                    grad_state.data = state_qc.data
                    # apply Hadamard on work_q  # TODO can this not just be grad_state.h(work_q)?
                    self.insert_gate(grad_state, gates_to_parameters[target_params[0]][0], HGate(),
                                     qubits=[work_q])
                    # Fix work_q phase
                    coeff_i = qfi_coeffs[param][m][k]
                    sign = np.sign(coeff_i)
                    is_complex = np.iscomplex(coeff_i)
                    if sign == -1:
                        if is_complex:
                            self.insert_gate(grad_state,
                                             gates_to_parameters[target_params[0]][0],
                                             SdgGate(),
                                             qubits=[work_q])
                        else:
                            self.insert_gate(grad_state,
                                             gates_to_parameters[target_params[0]][0],
                                             ZGate(),
                                             qubits=[work_q])
                    else:
                        if is_complex:
                            self.insert_gate(grad_state,
                                             gates_to_parameters[target_params[0]][0],
                                             SGate(),
                                             qubits=[work_q])
                    # Insert controlled, intercepting gate - controlled by |0>
                    self.insert_gate(grad_state, gates_to_parameters[param][m],
                                     gate_to_insert_i,
                                     additional_qubits=additional_qubits)

                    grad_state = self.trim_circuit(grad_state, gates_to_parameters[param][m])

                    grad_state.h(work_q)

                    state = np.sqrt(np.abs(coeff_i)) * \
                                                  op.coeff * CircuitStateFn(grad_state)

                    # Chain Rule parameter expressions
                    gate_param = gates_to_parameters[param][m].params[k]
                    if gate_param == param:
                        state = phase_fix_observable @ state
                    else:
                        if isinstance(gate_param, ParameterExpression):
                            import sympy as sy
                            expr_grad = self.parameter_expression_grad(gate_param, param)
                            state = (expr_grad * phase_fix_observable) @ state
                        else:
                            state *= 0

                    if m == 0 and k == 0:
                        phase_fix_state = state
                    else:
                        phase_fix_state +=  state
            phase_fix_states += [phase_fix_state]

        # Get  4 * Re[〈∂kψ|∂lψ]
        qfi_operators = []
        qr_work_qubit = QuantumRegister(1, 'work_qubit')
        work_qubit = qr_work_qubit[0]
        additional_qubits = ([work_qubit], [])
        # create a copy of the original circuit with an additional work_qubit register
        circuit = QuantumCircuit(*state_qc.qregs, qr_work_qubit)
        circuit.data = state_qc.data
        # apply Hadamard on work_qubit
        self.insert_gate(circuit, gates_to_parameters[target_params[0]][0], HGate(), qubits=[work_qubit])
        # Get the circuits needed to compute A_ij
        for i, param_i in enumerate(target_params):  # loop over parameters
            qfi_ops = []
            for j, param_j in enumerate(target_params):

                # construct the circuits
                for m_i, gates_to_insert_i in enumerate(qfi_gates[param_i]):
                    for k_i, gate_to_insert_i in enumerate(gates_to_insert_i):
                        coeff_i = qfi_coeffs[param_i][m_i][k_i]
                        for m_j, gates_to_insert_j in enumerate(qfi_gates[param_j]):
                            for k_j, gate_to_insert_j in enumerate(gates_to_insert_j):
                                coeff_j = qfi_coeffs[param_j][m_j][k_j]
                                # create a copy of the original circuit with the same registers
                                qfi_circuit = QuantumCircuit(*circuit.qregs)
                                qfi_circuit.data = circuit.data

                                # Fix work_qubit phase
                                sign = np.sign(np.conj(coeff_i) * coeff_j)
                                is_complex = np.iscomplex(np.conj(coeff_i) * coeff_j)
                                if sign == -1:
                                    if is_complex:
                                        self.insert_gate(qfi_circuit,
                                                         gates_to_parameters[target_params[0]][0],
                                                         SdgGate(),
                                                         qubits=[work_qubit])
                                    else:
                                        self.insert_gate(qfi_circuit,
                                                         gates_to_parameters[target_params[0]][0],
                                                         ZGate(),
                                                         qubits=[work_qubit])
                                else:
                                    if is_complex:
                                        self.insert_gate(qfi_circuit,
                                                         gates_to_parameters[target_params[0]][0],
                                                         SGate(),
                                                         qubits=[work_qubit])

                                self.insert_gate(qfi_circuit,
                                                 gates_to_parameters[target_params[0]][0],
                                                 XGate(),
                                                 qubits=[work_qubit])

                                # Insert controlled, intercepting gate - controlled by |1>
                                self.insert_gate(qfi_circuit,
                                                 gates_to_parameters[param_i][m_i],
                                                 gate_to_insert_i,
                                                 additional_qubits=additional_qubits)

                                self.insert_gate(qfi_circuit,
                                                 gate_to_insert_i,
                                                 XGate(),
                                                 qubits=[work_qubit],
                                                 after=True)

                                # Insert controlled, intercepting gate - controlled by |0>
                                self.insert_gate(qfi_circuit,
                                                 gates_to_parameters[param_j][m_j],
                                                 gate_to_insert_j,
                                                 additional_qubits=additional_qubits)

                                # Remove redundant gates

                                if j <= i:
                                    qfi_circuit = self.trim_circuit(
                                        qfi_circuit, gates_to_parameters[param_i][m_i]
                                        )
                                else:
                                    qfi_circuit = self.trim_circuit(
                                        qfi_circuit, gates_to_parameters[param_j][m_j]
                                        )

                                qfi_circuit.h(work_qubit)
                                # Convert the quantum circuit into a CircuitStateFn
                                term = np.sqrt(np.abs(coeff_i) * np.abs(coeff_j)) * op.coeff * \
                                    CircuitStateFn(qfi_circuit)

                                # Chain Rule Parameter Expression

                                gate_param_i = gates_to_parameters[param_i][m_i].params[k_i]
                                gate_param_j = gates_to_parameters[param_j][m_j].params[k_j]

                                meas = deepcopy(qfi_observable)
                                if isinstance(gate_param_i, ParameterExpression):
                                    import sympy as sy
                                    expr_grad = self.parameter_expression_grad(gate_param_i, param_i)
                                    meas *= expr_grad
                                if isinstance(gate_param_j, ParameterExpression):
                                    import sympy as sy
                                    expr_grad = self.parameter_expression_grad(gate_param_j, param_j)
                                    meas *= expr_grad
                                term = meas @ term

                                if m_i == 0 and k_i == 0 and m_j == 0 and k_j == 0:
                                    qfi_op = term
                                else:
                                    # Product Rule
                                    qfi_op += term
                # Compute −4 * Re(〈∂kψ|ψ〉〈ψ|∂lψ〉)
                def phase_fix_combo_fn(x):
                    return 4*(-0.5)*(x[0]*np.conjugate(x[1]) + x[1]*np.conjugate(x[0]))
                phase_fix = ListOp([phase_fix_states[i], phase_fix_states[j]],
                                   combo_fn=phase_fix_combo_fn)
                # Add the phase fix quantities to the entries of the QFI
                # Get 4 * Re[〈∂kψ|∂lψ〉−〈∂kψ|ψ〉〈ψ|∂lψ〉]
                qfi_ops += [qfi_op + phase_fix]
            qfi_operators.append(ListOp(qfi_ops))
        # Return the full QFI
        return ListOp(qfi_operators)

<<<<<<< HEAD
    def block_diagonal_qfi(self,
                           operator: Union[CircuitOp, CircuitStateFn],
                           params: Optional[Union[Parameter,
                                                          ParameterVector,
                                                          List[Parameter]]] = None
                           ) -> OperatorBase:
=======
    def _block_diagonal_qfi(self,
                            operator: Union[CircuitOp, CircuitStateFn],
                            # target_params: Optional[Union[Parameter,
                            #                               ParameterVector,
                            #                               List[Parameter]]] = None
                            ) -> OperatorBase:
>>>>>>> 01766df8
        """TODO"""
        if not isinstance(operator, (CircuitOp, CircuitStateFn)):
            raise NotImplementedError('operator must be a CircuitOp or CircuitStateFn')

        circuit = operator.primitive

        # Parition the circuit into layers, and build the circuits to prepare $\psi_i$
        layers = self._partition_circuit(circuit)
        if layers[-1].num_parameters == 0:
            layers.pop(-1)

        block_params = [list(layer.parameters) for layer in layers]
        # Remove any parameters found which are not in params
        block_params = [[param for param in block if param in params] for block in block_params]
        
        # Determine the permutation needed to ensure that the final
        # operator is consistent with the ordering of the input parameters
        perm = [params.index(param) for block in block_params for param in block]
        
        psis = [CircuitOp(layer) for layer in layers]
        for i, psi in enumerate(psis):
            if i == 0:
                continue
            psis[i] = psi @ psis[i - 1]

        # Get generators
        # TODO: make this work for other types of rotations
        # NOTE: This assumes that each parameter only affects one rotation.
        # we need to think more about what happens if multiple rotations
        # are controlled with a single parameter.
        # TODO: currently the input: target_params is ignored. This should either be removed,
        # or logic should be added to prevent evaluating the QFI on certain params.

        generators = self.get_generators(params, circuit)
        #param_expressions = 

        blocks = []

        #Psi_i = layer_i @ layer_i-1 @ ... @ layer_0 @ Zero
        for k, psi_i in enumerate(psis):
            params = block_params[k]
            block = np.zeros((len(params), len(params))).tolist()

            # calculate all single-operator terms <psi_i|generator_i|psi_i>
            single_terms = np.zeros(len(params)).tolist()
            for i, p_i in enumerate(params):
                generator = generators[p_i]
                psi_gen_i = ~StateFn(generator) @ psi_i @ Zero
                psi_gen_i = PauliExpectation().convert(psi_gen_i)
                single_terms[i] = psi_gen_i

            def get_parameter_expression(circuit, param):
                if len(circuit._parameter_table[param]) > 1:
                    raise NotImplementedError("The QFI Approximations do not yet support multiple "
                                             "gates parameterized by a single parameter. For such circuits "
                                             "set approx = None")
                gate = circuit._parameter_table[param][0][0]
                assert len(gate.params) == 1, "Circuit was not properly decomposed"
                param_value = gate.params[0]
                return param_value

            # Calculate all double-operator terms <psi_i|generator_j @ generator_i|psi_i>
            # and build composite operators for each matrix entry
            for i, p_i in enumerate(params):
                generator_i = generators[p_i]
                param_expr_i = get_parameter_expression(circuit, p_i)

                for j, p_j in enumerate(params):
                    if i == j:
                        block[i][i] = ListOp([single_terms[i]], combo_fn=lambda x: 1 - x[0] ** 2)
                        if isinstance(param_expr_i, ParameterExpression) and not isinstance(param_expr_i, Parameter):
                            expr_grad_i = self.parameter_expression_grad(param_expr_i, p_i)
                            block[i][j] *= (expr_grad_i)*(expr_grad_i)
                        continue

                    generator_j = generators[p_j]
                    generator = ~generator_j @ generator_i
                    param_expr_j = get_parameter_expression(circuit, p_j)

                    

                    psi_gen_ij = ~StateFn(generator) @ psi_i @ Zero
                    psi_gen_ij = PauliExpectation().convert(psi_gen_ij)
                    cross_term = ListOp([single_terms[i], single_terms[j]], combo_fn=np.prod)
                    block[i][j] = psi_gen_ij - cross_term

                    if isinstance(param_expr_i, ParameterExpression) and not isinstance(param_expr_i, Parameter):
                        expr_grad_i = self.parameter_expression_grad(param_expr_i, p_i)
                        block[i][j] *= expr_grad_i
                    if isinstance(param_expr_j, ParameterExpression) and not isinstance(param_expr_j, Parameter):
                        expr_grad_j = self.parameter_expression_grad(param_expr_j, p_j)
                        block[i][j] *= expr_grad_j

            wrapped_block = ListOp([ListOp(row) for row in block])
            blocks.append(wrapped_block)

        block_diagonal_qfi = ListOp(oplist=blocks, combo_fn=lambda x: np.real(block_diag(*x))[:,perm][perm,:])
        return block_diagonal_qfi

<<<<<<< HEAD
    def diagonal_qfi(self,
                     operator: Union[CircuitOp, CircuitStateFn],
                     params: Union[Parameter, ParameterVector, List] = None
                     ) -> OperatorBase:
=======
    def _diagonal_qfi(self,
                      operator: Union[CircuitOp, CircuitStateFn],
                      #  target_params: Union[Parameter, ParameterVector, List] = None
                      ) -> OperatorBase:
>>>>>>> 01766df8
        """TODO"""
        if not isinstance(operator, (CircuitOp, CircuitStateFn)):
            raise NotImplementedError

        circuit = operator.primitive

        # Parition the circuit into layers, and build the circuits to prepare $\psi_i$
        layers = self._partition_circuit(circuit)
        if layers[-1].num_parameters == 0:
            layers.pop(-1)

        psis = [CircuitOp(layer) for layer in layers]
        for i, psi in enumerate(psis):
            if i == 0:
                continue
            psis[i] = psi @ psis[i - 1]

        # TODO: make this work for other types of rotations
        # NOTE: This assumes that each parameter only affects one rotation.
        # we need to think more about what happens if multiple rotations
        # are controlled with a single parameter.
        generators = self.get_generators(params, circuit)

        diag = []
        for param in params:
            if len(circuit._parameter_table[param]) > 1:
                raise NotImplementedError("The QFI Approximations do not yet support multiple "
                                         "gates parameterized by a single parameter. For such circuits "
                                         "set approx = None")
                
            gate = circuit._parameter_table[param][0][0]
            
            assert len(gate.params) == 1, "Circuit was not properly decomposed"
            
            param_value = gate.params[0]
            generator = generators[param]
            meas_op = ~StateFn(generator)

            # get appropriate psi_i
            psi = [(psi) for psi in psis if param in psi.primitive.parameters][0]

            op = meas_op @ psi @ Zero
            if isinstance(param_value, ParameterExpression) and not isinstance(param_value, Parameter):
                            expr_grad = self.parameter_expression_grad(param_value, param)
                            op *= expr_grad
            rotated_op = PauliExpectation().convert(op)
            diag.append(rotated_op)

        grad_op = ListOp(diag, combo_fn=lambda x: np.diag(np.real([1 - y ** 2 for y in x])))
        return grad_op

    def _partition_circuit(self, circuit):
        """TODO"""
        dag = circuit_to_dag(circuit)
        dag_layers = ([i['graph'] for i in dag.serial_layers()])
        num_qubits = circuit.num_qubits
        layers = list(
            zip(dag_layers, [{x: False for x in range(0, num_qubits)} for layer in dag_layers]))

        # initialize the ledger
        # The ledger tracks which qubits in each layer are available to have
        # gates from subsequent layers shifted backward.
        # The idea being that all parameterized gates should have
        # no descendants within their layer
        for i, (layer, ledger) in enumerate(layers):
            op_node = layer.op_nodes()[0]
            is_param = op_node.op.is_parameterized()
            qargs = op_node.qargs
            indices = [qarg.index for qarg in qargs]
            if is_param:
                for index in indices:
                    ledger[index] = True

        def apply_node_op(node, dag, back=True):
            op = copy.copy(node.op)
            qargs = copy.copy(node.qargs)
            cargs = copy.copy(node.cargs)
            condition = copy.copy(node.condition)
            if back:
                dag.apply_operation_back(op, qargs, cargs, condition)
            else:
                dag.apply_operation_front(op, qargs, cargs, condition)

        converged = False

        for _ in range(dag.depth()+1):
            if converged:
                break

            converged = True

            for i, (layer, ledger) in enumerate(layers):
                if i == len(layers) - 1:
                    continue

                (next_layer, next_ledger) = layers[i + 1]
                for next_node in next_layer.op_nodes():
                    is_param = next_node.op.is_parameterized()
                    qargs = next_node.qargs
                    indices = [qarg.index for qarg in qargs]

                    # If the next_node can be moved back a layer without
                    # without becoming the descendant of a parameterized gate, 
                    # then do it.
                    if not any([ledger[x] for x in indices]):

                        apply_node_op(next_node, layer)
                        next_layer.remove_op_node(next_node)

                        if is_param:
                            for index in indices:
                                ledger[index] = True
                                next_ledger[index] = False

                        converged = False

                # clean up empty layers left behind.
                if len(next_layer.op_nodes()) == 0:
                    layers.pop(i+1)

        partitioned_circs = [dag_to_circuit(layer[0]) for layer in layers]
        return partitioned_circs

    def get_generators(self, params, circuit):
        """TODO"""
        dag = circuit_to_dag(circuit)
        layers = list(dag.serial_layers())

        generators = {}
        num_qubits = dag.num_qubits()

        for layer in layers:
            instr = layer['graph'].op_nodes()[0].op
            if len(instr.params) == 0:
                continue
            assert len(instr.params) == 1, "Circuit was not properly decomposed"
            param_value = instr.params[0]
            for param in params:
                if param in param_value.parameters:

                    if isinstance(instr, RYGate):
                        generator = Y
                    elif isinstance(instr, RZGate):
                        generator = Z
                    elif isinstance(instr, RXGate):
                        generator = X
                    else:
                        raise NotImplementedError

                    # get all qubit indices in this layer where the param parameterizes
                    # an operation.
                    indices = [[q.index for q in qreg] for qreg in layer['partition']]
                    indices = [item for sublist in indices for item in sublist]

                    if len(indices) > 1:
                        raise NotImplementedError
                    index = indices[0]
                    generator = (I ^ (index)) ^ generator ^ (I ^ (num_qubits-index-1))
                    generators[param] = generator

        return generators

    def _sort_params(self, params):
        def compare_params(param1, param2):
            name1 = param1.name
            name2 = param2.name
            value1 = name1[name1.find("[")+1:name1.find("]")]
            value2 = name2[name2.find("[")+1:name2.find("]")]
            return int(value1) - int(value2)
        return sorted(params, key=cmp_to_key(compare_params), reverse=False)<|MERGE_RESOLUTION|>--- conflicted
+++ resolved
@@ -71,15 +71,9 @@
         if approx is None:
             return self._full_qfi(operator, params)
         elif approx == 'diagonal':
-<<<<<<< HEAD
             return self.diagonal_qfi(operator, params)
         elif approx == 'block_diagonal':
             return self.block_diagonal_qfi(operator, params)
-=======
-            return self._diagonal_qfi(operator)
-        elif approx == 'block_diagonal':
-            return self._block_diagonal_qfi(operator)
->>>>>>> 01766df8
         else:
             raise ValueError("Unrecognized input provided for approx. Valid inputs are "
                              "[None, 'diagonal', 'block_diagonal'].")
@@ -360,21 +354,13 @@
         # Return the full QFI
         return ListOp(qfi_operators)
 
-<<<<<<< HEAD
     def block_diagonal_qfi(self,
                            operator: Union[CircuitOp, CircuitStateFn],
                            params: Optional[Union[Parameter,
                                                           ParameterVector,
                                                           List[Parameter]]] = None
                            ) -> OperatorBase:
-=======
-    def _block_diagonal_qfi(self,
-                            operator: Union[CircuitOp, CircuitStateFn],
-                            # target_params: Optional[Union[Parameter,
-                            #                               ParameterVector,
-                            #                               List[Parameter]]] = None
-                            ) -> OperatorBase:
->>>>>>> 01766df8
+
         """TODO"""
         if not isinstance(operator, (CircuitOp, CircuitStateFn)):
             raise NotImplementedError('operator must be a CircuitOp or CircuitStateFn')
@@ -474,17 +460,11 @@
         block_diagonal_qfi = ListOp(oplist=blocks, combo_fn=lambda x: np.real(block_diag(*x))[:,perm][perm,:])
         return block_diagonal_qfi
 
-<<<<<<< HEAD
     def diagonal_qfi(self,
                      operator: Union[CircuitOp, CircuitStateFn],
                      params: Union[Parameter, ParameterVector, List] = None
                      ) -> OperatorBase:
-=======
-    def _diagonal_qfi(self,
-                      operator: Union[CircuitOp, CircuitStateFn],
-                      #  target_params: Union[Parameter, ParameterVector, List] = None
-                      ) -> OperatorBase:
->>>>>>> 01766df8
+
         """TODO"""
         if not isinstance(operator, (CircuitOp, CircuitStateFn)):
             raise NotImplementedError
