--- conflicted
+++ resolved
@@ -148,11 +148,7 @@
             quantum_circuit = QuantumCircuit(register)
             for qubit_idx, bit in enumerate(self._bitstr[::-1]):
                 if bit:
-<<<<<<< HEAD
-                    quantum_circuit.u3(np.pi, 0.0, np.pi, register[qubit_idx])
-=======
                     quantum_circuit.x(register[qubit_idx])
->>>>>>> 425ce3cf
             return quantum_circuit
         else:
             raise ValueError('Mode should be either "vector" or "circuit"')
