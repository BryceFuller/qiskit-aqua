--- conflicted
+++ resolved
@@ -59,24 +59,15 @@
         hrfo = HartreeFock(4, [1, 1], 'parity', True)
         cct = hrfo.construct_circuit('circuit')
         self.assertEqual(cct.qasm(), 'OPENQASM 2.0;\ninclude "qelib1.inc";\nqreg q[2];\n'
-<<<<<<< HEAD
-                                     'u3(pi,0,pi) q[0];\n')
-=======
                                      'x q[0];\n')
->>>>>>> 425ce3cf
 
     def test_qubits_6_py_lih_cct(self):
         """ qubits 6 py lih cct test """
         hrfo = HartreeFock(10, [1, 1], 'parity', True, [1, 2])
         cct = hrfo.construct_circuit('circuit')
         self.assertEqual(cct.qasm(), 'OPENQASM 2.0;\ninclude "qelib1.inc";\nqreg q[6];\n'
-<<<<<<< HEAD
-                                     'u3(pi,0,pi) q[0];\n'
-                                     'u3(pi,0,pi) q[1];\n')
-=======
                                      'x q[0];\n'
                                      'x q[1];\n')
->>>>>>> 425ce3cf
 
     def test_qubits_10_bk_lih_bitstr(self):
         """ qubits 10 bk lih bitstr test """
