--- conflicted
+++ resolved
@@ -832,14 +832,6 @@
             result = sampler.eval()
             np.testing.assert_array_almost_equal(result[0], correct_values[i], decimal=1)
 
-<<<<<<< HEAD
-    
-    
-    @idata(product(['statevector_simulator', 'qasm_simulator'],
-                   ['lin_comb', 'param_shift', 'fin_diff']))
-    @unpack
-    def test_vqe(self, backend, method):
-=======
     @idata(['statevector_simulator', 'qasm_simulator'])
     def test_gradient_wrapper(self, backend):
         """Test the gradient wrapper for probability gradients
@@ -881,7 +873,6 @@
             np.testing.assert_array_almost_equal(result, correct_values[i], decimal=1)
 
     def test_vqe(self):
->>>>>>> a20f35d7
         """Test VQE with gradients"""
         method = 'lin_comb'
         backend = 'qasm_simulator'
